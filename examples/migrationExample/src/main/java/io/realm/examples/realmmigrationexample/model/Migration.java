--- conflicted
+++ resolved
@@ -85,14 +85,10 @@
 
             for (int i = 0; i < personTable.size(); i++) {
                 if (personTable.getString(fullNameIndex, i).equals("JP McDonald")) {
-<<<<<<< HEAD
-                    personTable.getUncheckedRowByIndex(i).getLinkList(petsIndex).add(petTable.add("Jimbo", "dog"));
-=======
                     long rowIndex = petTable.addEmptyRow();
                     petTable.setString(nameColumn, rowIndex, "Jimbo");
                     petTable.setString(typeColumn, rowIndex, "dog");
-                    personTable.getUncheckedRow(i).getLinkList(petsIndex).add(rowIndex);
->>>>>>> 379c743d
+                    personTable.getUncheckedRowByIndex(i).getLinkList(petsIndex).add(rowIndex);
                 }
             }
             version++;
