package com.tightdb;

import static org.testng.AssertJUnit.assertEquals;

import java.io.File;
import java.util.Date;
import org.testng.annotations.BeforeMethod;
import org.testng.annotations.Test;


public class JNITransactions {

    protected SharedGroup db;

    protected String testFile = "transact.tightdb";

    protected void deleteFile(String filename)
    {
        File f = new File(filename);
        if (f.exists())
            f.delete();
    }

    @BeforeMethod
    public void init() {
        deleteFile(testFile);
        db = new SharedGroup(testFile);
    }

    //@AfterMethod
    public void clear() {
        db.close();
        deleteFile(testFile);
    }

    protected void writeOneTransaction(long rows)
    {
        WriteTransaction trans = db.beginWrite();
        Table tbl = trans.getTable("EmployeeTable");
<<<<<<< HEAD
        TableSpec tableSpec = new TableSpec();
        tableSpec.addColumn(ColumnType.STRING, "name");
        tableSpec.addColumn(ColumnType.LONG, "number");
        tbl.updateFromSpec(tableSpec);
=======
        tbl.addColumn(ColumnType.ColumnTypeString, "name");
        tbl.addColumn(ColumnType.ColumnTypeInt, "number");
>>>>>>> 263525e4

        for (long row=0; row < rows; row++)
            tbl.add("Hi", 1);
        assertEquals(rows, tbl.size());
        trans.commit();

        // must throw exception as table is invalid now.
        try {
            assertEquals(1, tbl.size());
            assert(false);
        } catch (IllegalStateException e) {
        }

    }

    protected void checkRead(int rows)
    {
        // Read transaction
        ReadTransaction trans = db.beginRead();
        Table tbl = trans.getTable("EmployeeTable");
        assertEquals(true, tbl.isValid());
        assertEquals(rows, tbl.size());
        trans.endRead();
    }

    @Test
    public void mustWriteAndReadEmpty() {
<<<<<<< HEAD

=======
>>>>>>> 263525e4
        writeOneTransaction(0);
        checkRead(0);
        clear();
    }

    @Test
    public void mustWriteCommit() {
<<<<<<< HEAD

=======
>>>>>>> 263525e4
        writeOneTransaction(10);
        checkRead(10);
        clear();
    }



    @Test(expectedExceptions=IllegalStateException.class)
    public void shouldThrowExceptionAfterClosedReadTransaction() {
        ReadTransaction rt = db.beginRead();

        try {
            Table tbl = rt.getTable("EmployeeTable");
            rt.endRead();
            tbl.getColumnCount(); //Should throw exception, the table is invalid when transaction has been closed
        } finally {
            rt.endRead();
            clear();
        }
    }


    @Test(expectedExceptions=IllegalStateException.class)
    public void shouldThrowExceptionAfterClosedReadTransactionWhenWriting() {
        ReadTransaction rt = db.beginRead();

        try {
            Table tbl = rt.getTable("EmployeeTable");
            rt.endRead();
            tbl.addColumn(ColumnType.STRING, "newString"); //Should throw exception, as adding a column is not allowed in read transaction
        } finally {
            rt.endRead();
            clear();
        }
    }


    @Test(expectedExceptions=IllegalStateException.class)
    public void shouldThrowExceptionWhenWritingInReadTrans() {

        ReadTransaction rt = db.beginRead();

        try {
            Table tbl = rt.getTable("newTable");  //Should throw exception, as this method creates a new table, if the table does not exists, thereby making it a mutable operation
            rt.endRead();
        } finally {
            rt.endRead();
            clear();
        }
    }


    @Test
    public void mustRollback() {
<<<<<<< HEAD

=======
>>>>>>> 263525e4
        writeOneTransaction(1);

        WriteTransaction trans = db.beginWrite();
        Table tbl = trans.getTable("EmployeeTable");

        tbl.add("Hello", 1);
        assertEquals(2, tbl.size());
        trans.rollback();

        checkRead(1); // Only 1 row now.

        clear();
    }
        
  //TODO: Enable double rollback() test:
    @Test(enabled = false)
    public void mustAllowDoubleCommitAndRollback() {
	    WriteTransaction trans = db.beginWrite();
	    Table tbl = trans.getTable("EmployeeTable");
	    tbl.addColumn(ColumnType.ColumnTypeString, "name");
	    tbl.addColumn(ColumnType.ColumnTypeInt, "number");

	    // allow commit before any changes
	    trans.commit();

	    tbl.add("Hi", 1);
	    assertEquals(1, tbl.size());
	    
	    // allow double commit()
	    trans.commit();
	    trans.commit();

	    // allow double rollback
        tbl.add("Hello", 1);
        assertEquals(2, tbl.size());
        trans.rollback();
        trans.rollback();
        assertEquals(1, tbl.size());

        clear();
    }
    
    // Test: exception at all mutable methods in TableBase, TableView,
    // Test: above in custom Typed Tables
    // TableQuery.... in ReadTransactions

    @Test
    public void mustFailOnWriteInReadTransactions() {
<<<<<<< HEAD

=======
>>>>>>> 263525e4
        writeOneTransaction(1);

        ReadTransaction t = db.beginRead();
        Table table = t.getTable("EmployeeTable");

        try { table.addAt(0, 0, false);             assert(false);} catch (IllegalStateException e) {}
        try { table.add(0, false);                  assert(false);} catch (IllegalStateException e) {}
        try { table.addEmptyRow();                  assert(false);} catch (IllegalStateException e) {}
        try { table.addEmptyRows(1);                assert(false);} catch (IllegalStateException e) {}
        try { table.adjustColumnValues(0,0);        assert(false);} catch (IllegalStateException e) {}
        try { table.clear();                        assert(false);} catch (IllegalStateException e) {}
        try { table.clearSubTable(0,0);             assert(false);} catch (IllegalStateException e) {}
        try { table.optimize();                     assert(false);} catch (IllegalStateException e) {}
        try { table.remove(0);                      assert(false);} catch (IllegalStateException e) {}
        try { table.removeLast();                   assert(false);} catch (IllegalStateException e) {}
        try { table.setBinaryByteArray(0,0,null);   assert(false);} catch (IllegalStateException e) {}
        try { table.setBinaryByteBuffer(0,0,null);  assert(false);} catch (IllegalStateException e) {}
        try { table.setBoolean(0,0,false);          assert(false);} catch (IllegalStateException e) {}
        try { table.setDate(0,0,new Date(0));       assert(false);} catch (IllegalStateException e) {}
        try { table.setIndex(0);                    assert(false);} catch (IllegalStateException e) {}
        try { table.setLong(0,0,0);                 assert(false);} catch (IllegalStateException e) {}
        try { table.setMixed(0,0,null);             assert(false);} catch (IllegalStateException e) {}
        try { table.setString(0,0,"");              assert(false);} catch (IllegalStateException e) {}
        try { table.updateFromSpec(null);           assert(false);} catch (IllegalStateException e) {}

        TableQuery q = table.where();
        try { q.remove();                           assert(false);} catch (IllegalStateException e) {}
        try { q.remove(0,0);                        assert(false);} catch (IllegalStateException e) {}

        TableView v = q.findAll();
        try { v.adjustColumnValues(0, 0);           assert(false);} catch (IllegalStateException e) {}
        try { v.clear();                            assert(false);} catch (IllegalStateException e) {}
        try { v.clearSubTable(0, 0);                assert(false);} catch (IllegalStateException e) {}
        try { v.remove(0);                          assert(false);} catch (IllegalStateException e) {}
        try { v.removeLast();                       assert(false);} catch (IllegalStateException e) {}
        try { v.setBinaryByteArray(0, 0, null);     assert(false);} catch (IllegalStateException e) {}
        try { v.setBinaryByteBuffer(0, 0, null);    assert(false);} catch (IllegalStateException e) {}
        try { v.setBoolean(0, 0, false);            assert(false);} catch (IllegalStateException e) {}
        try { v.setDate(0, 0, new Date());          assert(false);} catch (IllegalStateException e) {}
        try { v.setLong(0, 0, 0);                   assert(false);} catch (IllegalStateException e) {}
        try { v.setString(0,0,"");                  assert(false);} catch (IllegalStateException e) {}
        try { v.setMixed(0, 0, null);               assert(false);} catch (IllegalStateException e) {}

        t.endRead();
        clear();
    }


    /*  ARM Only works for Java 1.7 - NOT available in Android.

    @Test(enabled=true)
    public void mustReadARM() {
        writeOneTransaction(1);

        // Read from table
        // System.out.println("mustReadARM.");
        try (ReadTransaction t = new ReadTransaction(db)) {
            EmployeeTable employees = new EmployeeTable(t);
            assertEquals(true, employees.isValid());
            assertEquals(1, employees.size());
        }
        catch (Throwable e) {

        }
    }
     */
}<|MERGE_RESOLUTION|>--- conflicted
+++ resolved
@@ -37,15 +37,11 @@
     {
         WriteTransaction trans = db.beginWrite();
         Table tbl = trans.getTable("EmployeeTable");
-<<<<<<< HEAD
         TableSpec tableSpec = new TableSpec();
         tableSpec.addColumn(ColumnType.STRING, "name");
         tableSpec.addColumn(ColumnType.LONG, "number");
         tbl.updateFromSpec(tableSpec);
-=======
-        tbl.addColumn(ColumnType.ColumnTypeString, "name");
-        tbl.addColumn(ColumnType.ColumnTypeInt, "number");
->>>>>>> 263525e4
+
 
         for (long row=0; row < rows; row++)
             tbl.add("Hi", 1);
@@ -73,10 +69,7 @@
 
     @Test
     public void mustWriteAndReadEmpty() {
-<<<<<<< HEAD
-
-=======
->>>>>>> 263525e4
+
         writeOneTransaction(0);
         checkRead(0);
         clear();
@@ -84,10 +77,7 @@
 
     @Test
     public void mustWriteCommit() {
-<<<<<<< HEAD
-
-=======
->>>>>>> 263525e4
+
         writeOneTransaction(10);
         checkRead(10);
         clear();
@@ -142,10 +132,7 @@
 
     @Test
     public void mustRollback() {
-<<<<<<< HEAD
-
-=======
->>>>>>> 263525e4
+
         writeOneTransaction(1);
 
         WriteTransaction trans = db.beginWrite();
@@ -165,8 +152,8 @@
     public void mustAllowDoubleCommitAndRollback() {
 	    WriteTransaction trans = db.beginWrite();
 	    Table tbl = trans.getTable("EmployeeTable");
-	    tbl.addColumn(ColumnType.ColumnTypeString, "name");
-	    tbl.addColumn(ColumnType.ColumnTypeInt, "number");
+	    tbl.addColumn(ColumnType.STRING, "name");
+	    tbl.addColumn(ColumnType.LONG, "number");
 
 	    // allow commit before any changes
 	    trans.commit();
@@ -194,10 +181,7 @@
 
     @Test
     public void mustFailOnWriteInReadTransactions() {
-<<<<<<< HEAD
-
-=======
->>>>>>> 263525e4
+
         writeOneTransaction(1);
 
         ReadTransaction t = db.beginRead();
