--- conflicted
+++ resolved
@@ -148,12 +148,8 @@
         
         String FILENAME = "only-test-file.tightdb";
         String TABLENAME = "tableName";
-<<<<<<< HEAD
-=======
-        
-        new File(FILENAME).delete();
->>>>>>> 8e6b9dc3
-
+
+      //  new File(FILENAME).delete();
         SharedGroup group = new SharedGroup(FILENAME);
 
         // Write transaction must be run so where are sure a db exists with the correct table
