package com.tightdb;
   
import static org.testng.AssertJUnit.assertEquals;

import java.io.File;
import java.nio.ByteBuffer;

import org.testng.annotations.BeforeMethod;
import org.testng.annotations.Test;

import static org.testng.AssertJUnit.*;

public class JNITableTest {
    
    Table t = new Table();

    Table createTestTable() {
        Table t = new Table();
        t.addColumn(ColumnType.BINARY, "binary"); // 0
        t.addColumn(ColumnType.BOOLEAN, "boolean");  // 1
        t.addColumn(ColumnType.DATE, "date");     // 2
        t.addColumn(ColumnType.DOUBLE, "double"); // 3
        t.addColumn(ColumnType.FLOAT, "float");   // 4
        t.addColumn(ColumnType.INTEGER, "long");      // 5
        t.addColumn(ColumnType.MIXED, "mixed");   // 6
        t.addColumn(ColumnType.STRING, "string"); // 7
        t.addColumn(ColumnType.TABLE, "table");   // 8
        return t;
    }
    
    @BeforeMethod
    void init() {       
        t = createTestTable(); 
    }
	
    @Test
    public void tableToString() {
        Table t = new Table();
        
        t.addColumn(ColumnType.STRING, "stringCol");
        t.addColumn(ColumnType.INTEGER, "intCol");
        t.addColumn(ColumnType.BOOLEAN, "boolCol");
        
        t.add("s1", 1, true);
        t.add("s2", 2, false);
        
        String expected =  
"    stringCol  intCol  boolCol\n" +
"0:  s1              1     true\n" + 
"1:  s2              2    false\n" ;
        
        assertEquals(expected, t.toString());
    }

    @Test 
    public void testGroupEquals() {
        Table t2 = createTestTable();
        assertEquals(true, t.equals(t2));
        t.addEmptyRow();
        assertEquals(false, t.equals(t2));
    }
    
    
    @Test
    public void tableBinaryTest() {
        Table t = new Table();
        t.addColumn(ColumnType.BINARY, "binary");
        
        byte[] row0 = new byte[] { 1, 2, 3 };
        byte[] row1 = new byte[] { 10, 20, 30 };
        
<<<<<<< HEAD
        t.getInternalMethods().insertBinary(0, 0, row0);
        t.getInternalMethods().insertBinary(0, 1, row1);
        t.getInternalMethods().insertDone();
=======
        t.insertBinary(0, 0, row0);
        t.insertDone();
        t.insertBinary(0, 1, row1);
        t.insertDone();
>>>>>>> d75a0c62
        
        byte[] nullByte = null;
        
        try { t.getInternalMethods().insertBinary(0, 2, nullByte); fail("Inserting null array"); } catch(NullPointerException e) { }
        
        
        assertEquals(new byte[] { 1, 2, 3 }, t.getBinaryByteArray(0, 0));
        assertEquals(false, t.getBinaryByteArray(0, 0) == new byte[]{1, 2, 3});
        
        byte[] newRow0 = new byte[] { 7, 77, 77 };
        t.setBinaryByteArray(0, 0, newRow0);
        
        assertEquals(new byte[] { 7, 77, 77 }, t.getBinaryByteArray(0, 0));
        assertEquals(false, t.getBinaryByteArray(0, 0) == new byte[] { 1, 2, 3 });
        
        try { t.setBinaryByteArray(0, 2, nullByte); fail("Inserting null array"); } catch(NullPointerException e) { }
    }
    

    @Test
    public void getNonExistingColumn() {
        Table t = new Table();
        t.addColumn(ColumnType.INTEGER, "int");
        
        assertEquals(-1, t.getColumnIndex("non-existing column"));
    }
    
    @Test(expectedExceptions = IllegalArgumentException.class)
    public void setDataInNonExistingRow() {
        Table t = new Table();
        t.addColumn(ColumnType.STRING, "colName");
        t.add("String val");
        
        t.set(7, "new string val"); // Exception expected. Row 7 does not exist
    }
    
    @Test(expectedExceptions = IllegalArgumentException.class)
    public void setDataWithWrongColumnAmountParameters() {
        Table t = new Table();
        t.addColumn(ColumnType.STRING, "colName");
        t.add("String val");
        
        t.set(0, "new string val", "This column does not exist"); // Exception expected. Table only has 1 column
    }
    
    @Test(expectedExceptions = IllegalArgumentException.class)
    public void addNegativeEmptyRows() {
        Table t = new Table();
        t.addColumn(ColumnType.STRING, "colName");
        
        t.addEmptyRows(-1); // Argument is negative, Throws exception
    }
    
    @Test(expectedExceptions = NullPointerException.class)
    public void addNullInMixedColumn() {
        Table t = new Table();
        t.addColumn(ColumnType.MIXED, "mixed");
        t.add(new Mixed(true));
        
        t.setMixed(0, 0, null); // Argument is null, Throws exception
    }
    
    @Test(expectedExceptions = IllegalArgumentException.class)
    public void setDataWithWrongColumnTypes() {
        Table t = new Table();
        t.addColumn(ColumnType.STRING, "colName");
        t.add("String val");
        
        t.set(0, 100); // Exception expected. Table has string column, and here an integer is inserted
    }
    
    @Test
    public void immutableInsertNotAllowed() {
        
        String FILENAME = "only-test-file.tightdb";
        String TABLENAME = "tableName";

      //  new File(FILENAME).delete();
        SharedGroup group = new SharedGroup(FILENAME);

        // Write transaction must be run so where are sure a db exists with the correct table
        WriteTransaction wt = group.beginWrite();
        try{
            Table table = wt.getTable(TABLENAME);
            table.addColumn(ColumnType.STRING, "col0");
            table.add("value0");
            table.add("value1");  
            table.add("value2");

            wt.commit();
        } catch (Throwable t) {
            wt.rollback();
        }

        ReadTransaction rt = group.beginRead();
        try{
            Table table = rt.getTable(TABLENAME);
            
            try {  table.addAt(1, "NewValue"); fail("Exception expected when inserting in read transaction"); } catch (IllegalStateException e) { }

        } finally {
            rt.endRead();
        }
    }
    
    @Test
    public void shouldThrowWhenSetIndexOnWrongColumnType() {
        for (long colIndex = 0; colIndex < t.getColumnCount(); colIndex++) {
            
            // Check all other column types than String throws exception when using setIndex()/hasIndex()
            boolean exceptionExpected = (t.getColumnType(colIndex) != ColumnType.STRING);

            // Try to setIndex()
            try {
                t.setIndex(colIndex);
                if (exceptionExpected)
                    fail("expected exception for colIndex " + colIndex);
            } catch (IllegalArgumentException e) {
            }

            // Try to hasIndex() for all columnTypes
            t.hasIndex(colIndex);
        }
    }
    
    
    /**
     * Returns a table with a few columns and values
     * @return
     */
    private Table getTableWithSimpleData(){
        Table table =  new Table();
        table.addColumn(ColumnType.STRING, "col");
        table.addColumn(ColumnType.INTEGER, "int");
        table.add("val1", 100);
        table.add("val2", 200);
        table.add("val3", 300);

        return table;
    }
    
    @Test
    public void tableEqualsTest() {
        
        Table table1 = getTableWithSimpleData();
        Table table2 = getTableWithSimpleData();
        
        assertEquals(true, table1.equals(table2));
        assertEquals(true, table1.equals(table1)); // Same table
        assertEquals(false, table1.equals(null)); // Null object
        assertEquals(false, table1.equals("String")); // Other object
    }
    

    @Test
    public void tableNumbers() {
        Table t = new Table();
        t.addColumn(ColumnType.INTEGER, "intCol");
        t.addColumn(ColumnType.DOUBLE, "doubleCol");
        t.addColumn(ColumnType.FLOAT, "floatCol");
        t.addColumn(ColumnType.STRING, "StringCol");
        
        // Add 3 rows of data with same values in each column
        t.add(1, 2.0d, 3.0f, "s1");
        t.add(1, 2.0d, 3.0f, "s1");
        t.add(1, 2.0d, 3.0f, "s1");

        // Add other values
        t.add(10, 20.0d, 30.0f, "s10");
        t.add(100, 200.0d, 300.0f, "s100");
        t.add(1000, 2000.0d, 3000.0f, "s1000");

        // Count instances of values added in the first 3 rows
        assertEquals(3, t.count(0, 1));
        assertEquals(3, t.count(1, 2.0d));
        assertEquals(3, t.count(2, 3.0f));
        assertEquals(3, t.count(3, "s1"));
        
        assertEquals(3, t.findAllDouble(1, 2.0d).size());
        assertEquals(3, t.findAllFloat(2, 3.0f).size());
        
        assertEquals(3, t.findFirstDouble(1, 20.0d)); // Find rows index for first double value of 20.0 in column 1
        assertEquals(4, t.findFirstFloat(2, 300.0f)); // Find rows index for first float value of 300.0 in column 2
        
        // Set double and float
        t.setDouble(1, 2, -2.0d);
        t.setFloat(2, 2, -3.0f);
        
        // Get double tests
        assertEquals(-2.0d, t.getDouble(1, 2));
        assertEquals(20.0d, t.getDouble(1, 3));
        assertEquals(200.0d, t.getDouble(1, 4));
        assertEquals(2000.0d, t.getDouble(1, 5));
        
        // Get float test
        assertEquals(-3.0f, t.getFloat(2, 2));
        assertEquals(30.0f, t.getFloat(2, 3));
        assertEquals(300.0f, t.getFloat(2, 4));
        assertEquals(3000.0f, t.getFloat(2, 5));
    }
}<|MERGE_RESOLUTION|>--- conflicted
+++ resolved
@@ -69,16 +69,10 @@
         byte[] row0 = new byte[] { 1, 2, 3 };
         byte[] row1 = new byte[] { 10, 20, 30 };
         
-<<<<<<< HEAD
         t.getInternalMethods().insertBinary(0, 0, row0);
+        t.getInternalMethods().insertDone();
         t.getInternalMethods().insertBinary(0, 1, row1);
         t.getInternalMethods().insertDone();
-=======
-        t.insertBinary(0, 0, row0);
-        t.insertDone();
-        t.insertBinary(0, 1, row1);
-        t.insertDone();
->>>>>>> d75a0c62
         
         byte[] nullByte = null;
         
