import java.security.MessageDigest

apply plugin: 'com.android.library'
apply plugin: 'com.neenbedankt.android-apt'
apply plugin: 'com.github.dcendents.android-maven'
apply plugin: 'maven-publish'
apply plugin: 'com.jfrog.artifactory'
apply plugin: 'findbugs'
apply plugin: 'pmd'
apply plugin: 'checkstyle'
apply plugin: 'com.github.kt3k.coveralls'
apply plugin: 'de.undercouch.download'

<<<<<<< HEAD
def properties = new Properties()
properties.load(new FileInputStream("${projectDir}/../../dependencies.list"))

ext.coreVersion = properties.getProperty('REALM_SYNC_VERSION')
// empty or comment out this to disable hash checking
ext.coreSha256Hash = properties.getProperty('REALM_SYNC_SHA256')
=======
ext.coreVersion = '2.0.0'
// empty or comment out this to disable hash checking
ext.coreSha256Hash = 'e8f3c7c0573cfc202749b9d9b374b080b24812689e9ccd4c3e8ba2c6dee7146e'
>>>>>>> 070cf094
ext.forceDownloadCore =
        project.hasProperty('forceDownloadCore') ? project.getProperty('forceDownloadCore').toBoolean() : false
// Set the core source code path. By setting this, the core will be built from source. And coreVersion will be read from
// core source code.
ext.coreSourcePath = project.hasProperty('coreSourcePath') ? project.getProperty('coreSourcePath') : null
// The location of core archive.
ext.coreArchiveDir = System.getenv("REALM_CORE_DOWNLOAD_DIR")
if (!ext.coreArchiveDir) {
    ext.coreArchiveDir = ".."
}
ext.coreArchiveFile = rootProject.file("${ext.coreArchiveDir}/realm-sync-android-${project.coreVersion}.tar.gz")
ext.coreDistributionDir = file("${projectDir}/distribution/realm-core/")
ext.coreDir = file("${project.coreDistributionDir.getAbsolutePath()}/core-${project.coreVersion}")

android {
    compileSdkVersion 24
    buildToolsVersion '24.0.0'

    defaultConfig {
        minSdkVersion 9
        targetSdkVersion 24
        project.archivesBaseName = "realm-android-library"
        consumerProguardFiles 'proguard-rules.pro'
        testInstrumentationRunner "android.support.test.runner.AndroidJUnitRunner"
        externalNativeBuild {
            cmake {
                arguments "-DREALM_CORE_DIST_DIR:STRING=${project.coreDir.getAbsolutePath()}",
                          // FIXME:
                          // This is copied from https://dl.google.com/android/repository/cmake-3.4.2909474-linux-x86_64.zip
                          // because of the android.toolchain.cmake shipped with Android SDK CMake 3.6 doesn't work with our
                          // JNI build currently (lack of lto linking support).
                          // This file should be removed and use the one from Android SDK cmake package when it supports lto.
                        "-DCMAKE_TOOLCHAIN_FILE=${project.file('src/main/cpp/android.toolchain.cmake').path}"
                if (!project.hasProperty('android.injected.build.abi') && project.hasProperty('buildTargetABIs')) {
                    abiFilters(*project.getProperty('buildTargetABIs').trim().split('\\s*,\\s*'))
                } else {
                    // armeabi is not supported anymore.
                    abiFilters 'x86', 'x86_64', 'armeabi-v7a', 'arm64-v8a', 'mips'
                }
            }
        }
    }

    externalNativeBuild {
        cmake {
            path 'src/main/cpp/CMakeLists.txt'
        }
    }

    buildTypes {
        debug {
            testCoverageEnabled = true
        }
    }

    sourceSets {
        androidTest {
            java.srcDirs += 'src/benchmarks/java'
        }
    }

    packagingOptions {
        exclude 'META-INF/NOTICE.txt'
        exclude 'META-INF/LICENSE.txt'
    }

    lintOptions {
        abortOnError false
    }

    productFlavors {
        base {
            externalNativeBuild {
                cmake {
                    arguments "-DREALM_FLAVOR=base"
                }
            }
        }
        objectServer {
            externalNativeBuild {
                cmake {
                    arguments "-DREALM_FLAVOR=objectServer"
                }
            }
        }
    }
}


coveralls.jacocoReportPath = "${buildDir}/reports/coverage/debug/report.xml"

import io.realm.transformer.RealmTransformer

android.registerTransform(new RealmTransformer())

repositories {
    maven { url "https://jitpack.io" }
}

dependencies {
    provided 'io.reactivex:rxjava:1.1.0'
    compile "io.realm:realm-annotations:${version}"
<<<<<<< HEAD
    compile 'com.getkeepsafe.relinker:relinker:1.2.1'
    objectServerCompile 'com.squareup.okhttp3:okhttp:3.4.1'
=======
    compile 'com.getkeepsafe.relinker:relinker:1.2.2'

>>>>>>> 070cf094
    androidTestCompile 'io.reactivex:rxjava:1.1.0'
    androidTestCompile 'com.android.support:support-annotations:24.0.0'
    androidTestCompile 'com.android.support.test:runner:0.5'
    androidTestCompile 'com.android.support.test:rules:0.5'
    androidTestCompile 'com.google.dexmaker:dexmaker:1.2'
    androidTestCompile 'com.google.dexmaker:dexmaker-mockito:1.2'
    androidTestCompile 'com.opencsv:opencsv:3.4'
    androidTestCompile 'dk.ilios:spanner:0.6.0'
    androidTestApt project(':realm-annotations-processor')
}

task sourcesJar(type: Jar) {
    from android.sourceSets.objectServer.java.srcDirs
    from android.sourceSets.main.java.srcDirs
    classifier = 'sources'
}

def betaTag = 'Beta:a:<div style="border-style:solid;border-width:2px">This software is considered in beta phase. ' +
        'It indicates that any public interface can change without prior announcements. ' +
        'Moreover, classes, constructors, and methods annotated as beta are not ' +
        'considered at production quality, and should be used with care.</div>'

task javadoc(type: Javadoc) {
    source android.sourceSets.objectServer.java.srcDirs
    source android.sourceSets.main.java.srcDirs
    source "../../realm-annotations/src/main/java"
    classpath += project.files(android.getBootClasspath().join(File.pathSeparator))
    options {
        title = "Realm ${project.version}"
        memberLevel = JavadocMemberLevel.PUBLIC
        docEncoding = 'UTF-8'
        encoding = 'UTF-8'
        charSet = 'UTF-8'
        locale = 'en_US'
        overview = 'src/overview.html'

        links "https://docs.oracle.com/javase/7/docs/api/"
        links "http://reactivex.io/RxJava/javadoc/"
        linksOffline "https://developer.android.com/reference/", "${project.android.sdkDirectory}/docs/reference"

        tags = [ betaTag ]
    }
    exclude '**/internal/**'
    exclude '**/BuildConfig.java'
    exclude '**/R.java'
    doLast {
        copy {
            from "src/realm-java-overview.png"
            into "$buildDir/docs/javadoc"
        }
    }
}

task javadocJar(type: Jar, dependsOn: javadoc) {
    classifier = 'javadoc'
    from javadoc.destinationDir
}

task findbugs(type: FindBugs) {
    dependsOn assemble
    group = 'Verification'

    ignoreFailures = false
    effort = "default"
    reportLevel = "medium"
    excludeFilter = file("${projectDir}/../config/findbugs/findbugs-filter.xml")
    classes = files("${projectDir}/build/intermediates/classes")
    source = fileTree('src/main/java/')
    classpath = files()
    reports {
        xml.enabled = false
        html.enabled = true
        xml {
            destination "$project.buildDir/findbugs/findbugs-output.xml"
        }
        html {
            destination "$project.buildDir/findbugs/findbugs-output.html"
        }
    }
}

task pmd(type: Pmd) {
    group = 'Verification'

    source = fileTree('src/main/java')
    ruleSetFiles = files("${projectDir}/../config/pmd/ruleset.xml")

    reports {
        xml.enabled = false
        html.enabled = true
    }
}

task checkstyle(type: Checkstyle) {
    group = 'Test'

    source 'src'
    include '**/*.java'
    exclude '**/gen/**'
    exclude '**/R.java'
    exclude '**/BuildConfig.java'

    def configProps = ['proj.module.dir': projectDir.absolutePath]
    configProperties configProps

    configFile = file("${projectDir}/../config/checkstyle/checkstyle.xml")

    // empty classpath
    classpath = files()
}

// Configuration options can be found here:
// http://developer.android.com/reference/android/support/test/runner/AndroidJUnitRunner.html
task connectedBenchmarks(type: GradleBuild) {
    description =  'Run all benchmarks on connected devices'
    group = 'Verification'
    buildFile = file("${projectDir}/build.gradle")
    startParameter.getProjectProperties().put('android.testInstrumentationRunnerArguments.package', 'io.realm.benchmarks')
    tasks = ['connectedCheck']
}

task connectedUnitTests(type: GradleBuild) {
    description =  'Run all unit tests on connected devices'
    group = 'Verification'
    buildFile = file("${projectDir}/build.gradle")
    startParameter.getProjectProperties().put('android.testInstrumentationRunnerArguments.notPackage', 'io.realm.benchmarks')
    tasks = ['connectedAndroidTest']
}

install {
    repositories.mavenInstaller {
        pom {
            project {
                packaging 'aar'

                // Add your description here
                name 'realm-android-library'
                description 'Realm is a mobile database: a replacement for SQLite & ORMs.'
                url 'http://realm.io'

                // Set your license
                licenses {
                    license {
                        name 'The Apache Software License, Version 2.0'
                        url 'http://www.apache.org/licenses/LICENSE-2.0.txt'
                        distribution 'repo'
                    }
                }
                issueManagement {
                    system 'github'
                    url 'https://github.com/realm/realm-java/issues'
                }
                scm {
                    url 'scm:https://github.com/realm/realm-java'
                    connection 'scm:git@github.com:realm/realm-java.git'
                    developerConnection 'scm:git@github.com:realm/realm-java.git'
                }
            }
        }
    }
}

// The publications doesn't know about our AAR dependencies, so we have to manually add them to the pom
// Credit: http://stackoverflow.com/questions/24743562/gradle-not-including-dependencies-in-published-pom-xml
def createPomDependencies(configurationNames) {
    return {
        def dependenciesNode = asNode().appendNode('dependencies')
        configurationNames.each { configurationName ->
            configurations[configurationName].allDependencies.each {
                if (it.group != null && it.name != null) {
                    def dependencyNode = dependenciesNode.appendNode('dependency')
                    dependencyNode.appendNode('groupId', it.group)
                    dependencyNode.appendNode('artifactId', it.name)
                    dependencyNode.appendNode('version', it.version)

                    //If there are any exclusions in dependency
                    if (it.excludeRules.size() > 0) {
                        def exclusionsNode = dependencyNode.appendNode('exclusions')
                        it.excludeRules.each { rule ->
                            def exclusionNode = exclusionsNode.appendNode('exclusion')
                            exclusionNode.appendNode('groupId', rule.group)
                            exclusionNode.appendNode('artifactId', rule.module)
                        }
                    }
                }
            }
        }
    }
}

publishing {
    publications {
        basePublication(MavenPublication) {
            groupId 'io.realm'
            artifactId 'realm-android-library'
            version project.version
            artifact file("${rootDir}/realm-library/build/outputs/aar/realm-android-library-base-release.aar")
            artifact sourcesJar
            artifact javadocJar

            pom.withXml(createPomDependencies(["baseCompile", "compile"]))
        }

        objectServerPublication(MavenPublication) {
            groupId 'io.realm'
            artifactId 'realm-android-library-object-server'
            version project.version
            artifact file("${rootDir}/realm-library/build/outputs/aar/realm-android-library-objectServer-release.aar")
            artifact sourcesJar
            artifact javadocJar

            pom.withXml(createPomDependencies(["objectServerCompile", "compile"]))
        }
    }
    repositories {
        maven {
            credentials(AwsCredentials) {
                accessKey project.hasProperty('s3AccessKey') ? s3AccessKey : 'noAccessKey'
                secretKey project.hasProperty('s3SecretKey') ? s3SecretKey : 'noSecretKey'
            }
            if(project.version.endsWith('-SNAPSHOT')) {
                url "s3://realm-ci-artifacts/maven/snapshots/"
            } else {
                url "s3://realm-ci-artifacts/maven/releases/"
            }
        }
    }
}

artifactory {
    contextUrl = 'https://oss.jfrog.org/artifactory'
    publish {
        repository {
            repoKey = 'oss-snapshot-local'
            username = project.hasProperty('bintrayUser') ? bintrayUser : 'noUser'
            password = project.hasProperty('bintrayKey') ? bintrayKey : 'noKey'
            maven = true
        }
        defaults {
            publishConfigs('basePublication', 'objectServerPublication')
            publishPom = true
            publishIvy = false
        }
    }
}

artifacts {
    archives javadocJar
    archives sourcesJar
}


def coreDownloaded = false

task downloadCore() {
    group = 'build setup'
    description = 'Download the latest version of Realm Core'
    def isHashCheckingEnabled = {
        return project.hasProperty('coreSha256Hash') && !project.coreSha256Hash.empty
    }

    def calcSha256Hash = {File targetFile ->
        MessageDigest sha = MessageDigest.getInstance("SHA-256")
        Formatter hexHash = new Formatter()
        sha.digest(targetFile.bytes).each { b -> hexHash.format('%02x', b) }
        return hexHash.toString()
    }

    def shouldDownloadCore = {
        if (!project.coreArchiveFile.exists()) {
            return true
        }
        if (project.forceDownloadCore) {
            return true;
        }
        if (!isHashCheckingEnabled()) {
            println "Skipping hash check(empty \'coreSha256Hash\')."
            return false
        }

        def calculatedHash = calcSha256Hash(project.coreArchiveFile)
        if (project.coreSha256Hash.equalsIgnoreCase(calculatedHash)) {
            return false
        }

        println "Existing archive hash mismatch (Expected: ${project.coreSha256Hash.toLowerCase()}" +
                " but got ${calculatedHash.toLowerCase()}). Download new version."
        return true
    }

    doLast {
        if (shouldDownloadCore()) {
            // CI artifacts are only available if on the internal network or VPN
            def downloadUrl = "s3://realm-ci-artifacts/sync/${project.coreVersion}/android/realm-sync-android-${project.coreVersion}.tar.gz"

            println "Downloading ${downloadUrl}"
            exec {
                commandLine 's3cmd', '-c', project.s3cfg, '-f', 'get', "${downloadUrl}", "${project.coreArchiveFile}"
            }
            coreDownloaded = true

            if (isHashCheckingEnabled()) {
                def calculatedHash = calcSha256Hash(project.coreArchiveFile)
                if (!project.coreSha256Hash.equalsIgnoreCase(calculatedHash)) {
                    throw new GradleException("Invalid checksum for file '" +
                            "${project.coreArchiveFile.getName()}'. Expected " +
                            "${project.coreSha256Hash.toLowerCase()} but got " +
                            "${calculatedHash.toLowerCase()}.");
                }
            } else {
                println 'Skipping hash check (empty \'coreSha256Hash\').'
            }
        }
    }
}

task compileCore(group: 'build setup', description: 'Compile the core library from source code') {
    // Build the library from core source code
    doFirst {
        if (!coreSourcePath) {
            throw new GradleException('The coreSourcePath is not set.')
        }
        exec {
            workingDir = coreSourcePath
            commandLine = [
                    "bash",
                    "build.sh",
                    "build-android"
            ]
        }
    }

    // Copy the core tar ball
    doLast {
        copy {
            from "${coreSourcePath}/realm-core-android-${coreVersion}.tar.gz"
            into project.coreArchiveFile.parent
            rename "realm-core-android-${coreVersion}.tar.gz", "realm-sync-android-${coreVersion}.tar.gz"
        }
    }
}

task deployCore(group: 'build setup', description: 'Deploy the latest version of Realm Core') {
    dependsOn {
        coreSourcePath ? compileCore : downloadCore
    }

    outputs.upToDateWhen {
        // Clean up the coreDir if it is newly downloaded or compiled from source
        if (coreDownloaded || coreSourcePath) {
            return false
        }

        return project.coreDir.exists()
    }

    doLast {
        // Delete all files to avoid multiple copies of the same header file in Android Studio.
        exec {
            commandLine = [
                    'rm',
                    '-rf',
                    project.coreDistributionDir.getAbsolutePath()
            ]
        }
        copy {
            from tarTree(project.coreArchiveFile)
            into project.coreDir
        }
    }
}

publishToMavenLocal.dependsOn assemble
preBuild.dependsOn deployCore

if (project.hasProperty('dontCleanJniFiles')) {
    project.afterEvaluate {
        tasks.all { task ->
            if (task.name.startsWith('externalNativeBuildClean')) {
                task.enabled = false
            }
        }
    }
} else {
    task cleanExternalBuildFiles(type: Delete) {
        delete project.file('.externalNativeBuild')
    }
    clean.dependsOn cleanExternalBuildFiles
}

project.afterEvaluate {
    android.libraryVariants.all { variant ->
        variant.externalNativeBuildTasks[0].dependsOn(checkNdk)
    }
}

task checkNdk() << {
    def ndkPathInEnvVariable = System.env.ANDROID_NDK_HOME
    if (!ndkPathInEnvVariable) {
        throw new GradleException("The environment variable 'ANDROID_NDK_HOME' must be set.")
    }
    checkNdk(ndkPathInEnvVariable)

    def localPropFile = rootProject.file('local.properties')
    if (!localPropFile.exists()) {
        // we can skip the checks since 'ANDROID_NDK_HOME' will be used instead.
    } else {
        def String ndkPathInLocalProperties = getValueFromPropertiesFile(localPropFile, 'ndk.dir')
        if (!ndkPathInLocalProperties) {
            throw new GradleException("'ndk.dir' must be set in ${localPropFile.getAbsolutePath()}.")
        }
        checkNdk(ndkPathInLocalProperties)
        if (new File(ndkPathInLocalProperties).getCanonicalPath()
                != new File(ndkPathInEnvVariable).getCanonicalPath()) {
            throw new GradleException(
                    "The value of environment variable 'ANDROID_NDK_HOME' (${ndkPathInEnvVariable}) and"
                            + " 'ndk.dir' in 'local.properties' (${ndkPathInLocalProperties}) "
                            + ' must point the same directory.')
        }
    }
}

android.productFlavors.all { flavor ->
    def librarySuffix = flavor.name == 'base' ? '' : '-object-server'
    def userName = project.findProperty('bintrayUser') ?: 'noUser'
    def accessKey = project.findProperty('bintrayKey') ?: 'noKey'

    task("bintrayAar${flavor.name.capitalize()}", type: Exec) {
        dependsOn "assemble${flavor.name.capitalize()}"
        group = 'Publishing'
        commandLine 'curl',
            '-X',
            'PUT',
            '-T',
            "${buildDir}/outputs/aar/realm-android-library-${flavor.name}-release.aar",
            '-u',
            "${userName}:${accessKey}",
            "https://api.bintray.com/content/realm/maven/realm-android-library${librarySuffix}/${project.version}/io/realm/realm-android-library${librarySuffix}/${project.version}/realm-android-library${librarySuffix}.aar?publish=0"
    }

    task("bintraySources${flavor.name.capitalize()}", type: Exec) {
        dependsOn sourcesJar
        group = 'Publishing'
        commandLine 'curl',
            '-X',
            'PUT',
            '-T',
            "${buildDir}/libs/realm-android-library-${project.version}-sources.jar",
            '-u',
            "${userName}:${accessKey}",
            "https://api.bintray.com/content/realm/maven/realm-android-library${librarySuffix}/${project.version}/io/realm/realm-android-library${librarySuffix}/${project.version}/realm-android-library${librarySuffix}-sources.jar?publish=0"
    }

    task("bintrayJavadoc${flavor.name.capitalize()}", type: Exec) {
        dependsOn javadocJar
        group = 'Publishing'
        commandLine 'curl',
            '-X',
            'PUT',
            '-T',
            "${buildDir}/libs/realm-android-library-${project.version}-javadoc.jar",
            '-u',
            "${userName}:${accessKey}",
            "https://api.bintray.com/content/realm/maven/realm-android-library${librarySuffix}/${project.version}/io/realm/realm-android-library${librarySuffix}/${project.version}/realm-android-library${librarySuffix}-javadoc.jar?publish=0"
    }

    task("bintrayPom${flavor.name.capitalize()}", type: Exec) {
        dependsOn "publish${flavor.name.capitalize()}PublicationPublicationToMavenLocal"
        group = 'Publishing'
        commandLine 'curl',
            '-X',
            'PUT',
            '-T',
            "${buildDir}/publications/${flavor.name}Publication/pom-default.xml",
            '-u',
            "${userName}:${accessKey}",
            "https://api.bintray.com/content/realm/maven/realm-android-library${librarySuffix}/${project.version}/io/realm/realm-android-library${librarySuffix}/${project.version}/realm-android-library${librarySuffix}.pom?publish=0"
    }

    task("bintray${flavor.name.capitalize()}") {
        dependsOn "bintrayAar${flavor.name.capitalize()}"
        dependsOn "bintraySources${flavor.name.capitalize()}"
        dependsOn "bintrayJavadoc${flavor.name.capitalize()}"
        dependsOn "bintrayPom${flavor.name.capitalize()}"
        group = 'Publishing'
    }
}

task bintrayUpload() {
    android.productFlavors.all { flavor ->
        dependsOn "bintray${flavor.name.capitalize()}"
    }
    group = 'Publishing'
}

def checkNdk(String ndkPath) {
    def detectedNdkVersion
    def releaseFile = new File(ndkPath, 'RELEASE.TXT')
    def propertyFile = new File(ndkPath, 'source.properties')
    if (releaseFile.isFile()) {
        detectedNdkVersion = releaseFile.text.trim().split()[0].split('-')[0]
    } else if (propertyFile.isFile()) {
        detectedNdkVersion = getValueFromPropertiesFile(propertyFile, 'Pkg.Revision')
        if (detectedNdkVersion == null) {
            throw new GradleException("Failed to obtain the NDK version information from ${ndkPath}/source.properties")
        }
    } else {
        throw new GradleException("Neither ${releaseFile.getAbsolutePath()} nor ${propertyFile.getAbsolutePath()} is a file.")
    }
    if (detectedNdkVersion != project.ndkVersion) {
        throw new GradleException("Your NDK version: ${detectedNdkVersion}."
                +" Realm JNI must be compiled with the version ${project.ndkVersion} of NDK.")
    }
}

def getValueFromPropertiesFile(File propFile, String key) {
    if (!propFile.isFile() || !propFile.canRead()) {
        return null
    }
    def prop = new Properties()
    def reader = propFile.newReader()
    try {
        prop.load(reader)
    } finally {
        reader.close()
    }
    return prop.get(key)
}<|MERGE_RESOLUTION|>--- conflicted
+++ resolved
@@ -11,18 +11,12 @@
 apply plugin: 'com.github.kt3k.coveralls'
 apply plugin: 'de.undercouch.download'
 
-<<<<<<< HEAD
 def properties = new Properties()
 properties.load(new FileInputStream("${projectDir}/../../dependencies.list"))
 
 ext.coreVersion = properties.getProperty('REALM_SYNC_VERSION')
 // empty or comment out this to disable hash checking
 ext.coreSha256Hash = properties.getProperty('REALM_SYNC_SHA256')
-=======
-ext.coreVersion = '2.0.0'
-// empty or comment out this to disable hash checking
-ext.coreSha256Hash = 'e8f3c7c0573cfc202749b9d9b374b080b24812689e9ccd4c3e8ba2c6dee7146e'
->>>>>>> 070cf094
 ext.forceDownloadCore =
         project.hasProperty('forceDownloadCore') ? project.getProperty('forceDownloadCore').toBoolean() : false
 // Set the core source code path. By setting this, the core will be built from source. And coreVersion will be read from
@@ -125,13 +119,8 @@
 dependencies {
     provided 'io.reactivex:rxjava:1.1.0'
     compile "io.realm:realm-annotations:${version}"
-<<<<<<< HEAD
-    compile 'com.getkeepsafe.relinker:relinker:1.2.1'
+    compile 'com.getkeepsafe.relinker:relinker:1.2.2'
     objectServerCompile 'com.squareup.okhttp3:okhttp:3.4.1'
-=======
-    compile 'com.getkeepsafe.relinker:relinker:1.2.2'
-
->>>>>>> 070cf094
     androidTestCompile 'io.reactivex:rxjava:1.1.0'
     androidTestCompile 'com.android.support:support-annotations:24.0.0'
     androidTestCompile 'com.android.support.test:runner:0.5'
