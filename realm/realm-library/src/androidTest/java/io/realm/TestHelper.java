--- conflicted
+++ resolved
@@ -322,11 +322,7 @@
     public static String getRandomEmail() {
         StringBuilder sb = new StringBuilder(UUID.randomUUID().toString().toLowerCase());
         sb.append('@');
-<<<<<<< HEAD
-        sb.append("realm.io");
-=======
         sb.append("androidtest.realm.io");
->>>>>>> c6f2fc2e
         return sb.toString();
     }
 
