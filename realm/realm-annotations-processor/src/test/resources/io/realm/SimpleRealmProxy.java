--- conflicted
+++ resolved
@@ -82,11 +82,7 @@
     private void injectObjectContext() {
         final BaseRealm.RealmObjectContext context = BaseRealm.objectContext.get();
         this.columnInfo = (SimpleColumnInfo) context.getColumnInfo();
-<<<<<<< HEAD
-        this.proxyState = new ProxyState(this);
-=======
-        this.proxyState = new ProxyState<some.test.Simple>(some.test.Simple.class, this);
->>>>>>> a546d1cd
+        this.proxyState = new ProxyState<some.test.Simple>(this);
         proxyState.setRealm$realm(context.getRealm());
         proxyState.setRow$realm(context.getRow());
         proxyState.setAcceptDefaultValue$realm(context.getAcceptDefaultValue());
