## 3.5.0 (YYYY-MM-DD)

### Breaking Changes

* An `IllegalStateException` will be thrown if the given `RealmModule` doesn't include all required model classes (#3398).
* Removed `io.realm.internal.OutOfMemoryError`. `java.lang.OutOfMemoryError` will be thrown instead.

### Deprecated

### Enhancements

* Added `RealmConfiguration.Builder.compactOnLaunch()` to compact the file on launch (#3739).

### Bug Fixes

### Internal

* Use Object Store to do table initialization.

### Credits


## 3.4.1 (YYYY-MM-DD)

### Breaking Changes

### Deprecated

### Enhancements

* [ObjectServer] Adding user lookup API for administrators (#4828).

### Bug Fixes

* Bug in `isNull()`, `isNotNull()`, `isEmpty()`, and `isNotEmpty()` when queries involve nullable fields in link queries (#4856).
<<<<<<< HEAD
* Fixed a bug in how to resolve field names when querying `@LinkingObjects` as the last field (#4864).
=======
* Bug in how to resolve field names when querying `@LinkingObjects` as the last field (#4864).
>>>>>>> ba35d434
* Rare crash in `RealmLog` when log level was set to `LogLevel.DEBUG`.
* [ObjectServer] Bug related to the behaviour of `SyncUser#logout` and the use of invalid `SyncUser` with `SyncConfiguration` (#4822).
* [ObjectServer] Not all error codes from the server were recognized correctly, resulting in UNKNOWN being reported instead.

### Internal

* Removed `Table#Table()`, `Table#addEmptyRow()`, `Table#addEmptyRows()`, `Table#add(Object...)`, `Table#pivot(long,long,PivotType)` and `Table#createnative()`.



## 3.4.0 (2017-06-22)

### Breaking Changes

* [ObjectServer] Updated protocol version to 18 which is only compatible with ROS > 1.6.0.

### Deprecated

* `RealmSchema.close()` and `RealmObjectSchema.close()`. They don't need to be closed manually. They were added to the public API by mistake.

### Enhancements

* [ObjectServer] Added support for Sync Progress Notifications through `SyncSession.addDownloadProgressListener(ProgressMode, ProgressListener)` and `SyncSession.addUploadProgressListener(ProgressMode, ProgressListener)` (#4104).
* [ObjectServer] Added `SyncSession.getState()` (#4784).
* Added support for querying inverse relationships (#2904).
* Moved inverse relationships out of beta stage.
* Added `Realm.getDefaultConfiguration()` (#4725).

### Bug Fixes

* [ObjectServer] Bug which may crash when the JNI local reference limitation was reached on sync client thread.
* [ObjectServer] Retrying connections with exponential backoff, when encountering `ConnectException` (#4310).
* When converting nullable BLOB field to required, `null` values should be converted to `byte[0]` instead of `byte[1]`.
* Bug which may cause duplicated primary key values when migrating a nullable primary key field to not nullable. `RealmObjectSchema.setRequired()` and `RealmObjectSchema.setNullable()` will throw when converting a nullable primary key field with null values stored to a required primary key field.

### Internal

* Upgraded to Realm Sync 1.10.1
* Upgraded to Realm Core 2.8.4

### Credits

* Thanks to Anis Ben Nsir (@abennsir) for upgrading Roboelectric in the unitTestExample (#4698).


## 3.3.2 (2017-06-09)

### Bug Fixes

* [ObjectServer] Crash when an authentication error happens (#4726).
* [ObjectServer] Enabled encryption with Sync (#4561).
* [ObjectServer] Admin users did not connect correctly to the server (#4750).

### Internal

* Factor out internal interface ManagedObject.

## 3.3.1 (2017-05-26)

### Bug Fixes

* [ObjectServer] Accepted extra columns against synced Realm (#4706).


## 3.3.0 (2017-05-24)

### Enhancements

* [ObjectServer] Added two options to `SyncConfiguration` to provide a trusted root CA `trustedRootCA` and to disable SSL validation `disableSSLVerification` (#4371).
* [ObjectServer] Added support for changing passwords through `SyncUser.changePassword()` using an admin user (#4588).

### Bug Fixes

* Queries on proguarded Realm model classes, failed with "Table not found" (#4673).


## 3.2.1 (2017-05-19)

### Enhancements

* Not in transaction illegal state exception message changed to "Cannot modify managed objects outside of a write transaction.".

### Bug Fixes

* [ObjectServer] `schemaVersion` was mistakenly required in order to trigger migrations (#4658).
* [ObjectServer] Fields removed from model classes will now correctly be hidden instead of throwing an exception when opening the Realm (#4658).
* Random crashes which were caused by a race condition in encrypted Realm (#4343).

### Internal

* Upgraded to Realm Sync 1.8.5.
* Upgraded to Realm Core 2.8.0.

## 3.2.0 (2017-05-16)

### Enhancements

* [ObjectServer] Added support for `SyncUser.isAdmin()` (#4353).
* [ObjectServer] New set of Permission API's have been added to `SyncUser` through `SyncUser.getPermissionManager()` (#4296).
* [ObjectServer] Added support for changing passwords through `SyncUser.changePassword()` (#4423).
* [ObjectServer] Added support for `SyncConfiguration.Builder.waitForInitialRemoteData()` (#4270).
* Transient fields are now allowed in model classes, but are implicitly treated as having the `@Ignore` annotation (#4279).
* Added `Realm.refresh()` and `DynamicRealm.refresh()` (#3476).
* Added `Realm.getInstanceAsync()` and `DynamicRealm.getInstanceAsync()` (#2299).
* Added `DynamicRealmObject#linkingObjects(String,String)` to support linking objects on `DynamicRealm` (#4492).
* Added support for read only Realms using `RealmConfiguration.Builder.readOnly()` and `SyncConfiguration.Builder.readOnly()`(#1147).
* Change listeners will now auto-expand variable names to be more descriptive when using Android Studio.
* The `toString()` methods for the standard and dynamic proxies now print "proxy", or "dynamic" before the left bracket enclosing the data.

### Bug Fixes

* `@LinkingObjects` annotation now also works with Kotlin (#4611).

### Internal

* Use separated locks for different `RealmCache`s (#4551).

## 3.1.4 (2017-05-04)

## Bug fixes

* Added missing row validation check in certain cases on invalidated/deleted objects (#4540).
* Initializing Realm is now more resilient if `Context.getFilesDir()` isn't working correctly (#4493).
* `OrderedRealmCollectionSnapshot.get()` returned a wrong object (#4554).
* `onSuccess` callback got triggered infinitely if a synced transaction was committed in the async transaction's `onSuccess` callback (#4594).

## 3.1.3 (2017-04-20)

### Enhancements

* [ObjectServer] Resume synchronization as soon as the connectivity is back (#4141).

### Bug Fixes

* `equals()` and `hashCode()` of managed `RealmObject`s that come from linking objects don't work correctly (#4487).
* Field name was missing in exception message when `null` was set to required field (#4484).
* Now throws `IllegalStateException` when a getter of linking objects is called against deleted or not yet loaded `RealmObject`s (#4499).
* `NullPointerException` caused by local transaction inside the listener of `findFirstAsync()`'s results (#4495).
* Native crash when adding listeners to `RealmObject` after removing listeners from the same `RealmObject` before (#4502).
* Native crash with "Invalid argument" error happened on some Android 7.1.1 devices when opening Realm on external storage (#4461).
* `OrderedRealmCollectionChangeListener` didn't report change ranges correctly when circular link's field changed (#4474).

### Internal

* Upgraded to Realm Sync 1.6.0.
* Upgraded to Realm Core 2.6.1.

## 3.1.2 (2017-04-12)

### Bug Fixes

* Crash caused by JNI couldn't find `OsObject.notifyChangeListeners` when ProGuard is enabled (#4461).
* Incompatible return type of `RealmSchema.getAll()` and `BaseRealm.getSchema()` (#4443).
* Memory leaked when synced Realm was initialized (#4465).
* An `IllegalStateException` will be thrown when starting iterating `OrderedRealmCollection` if the Realm is closed (#4471).

## 3.1.1 (2017-04-07)

### Bug Fixes

* Crash caused by Listeners on `RealmObject` getting triggered the 2nd time with different changed field (#4437).
* Unintentionally exposing `StandardRealmSchema` (#4443).
* Workaround for crashes on specific Samsung devices which are caused by a buggy `memmove` call (#3651).

## 3.1.0 (2017-04-05)

### Breaking Changes

* Updated file format of Realm files. Existing Realm files will automatically be migrated to the new format when they are opened, but older versions of Realm cannot open these files.
* [ObjectServer] Due to file format changes, Realm Object Server 1.3.0 or later is required.

### Enhancements

* Added support for reverse relationships through the `@LinkingObjects` annotation. See `io.realm.annotations.LinkingObjects` for documentation.  
  * This feature is in `@Beta`.
  * Queries on linking objects do not work.  Queries like `where(...).equalTo("field.linkingObjects.id", 7).findAll()` are not yet supported.
  * Backlink verification is incomplete.  Evil code can cause native crashes.
* The listener on `RealmObject` will only be triggered if the object changes (#3894).
* Added `RealmObjectChangeListener` interface that provide detailed information about `RealmObject` field changes.
* Listeners on `RealmList` and `RealmResults` will be triggered immediately when the transaction is committed on the same thread (#4245).
* The real `RealmMigrationNeededException` is now thrown instead of `IllegalArgumentException` if no migration is provided for a Realm that requires it.
* `RealmQuery.distinct()` can be performed on unindexed fields (#2285).
* `targetSdkVersion` is now 25.
* [ObjectServer] In case of a Client Reset, information about the location of the backed up Realm file is now reported through the `ErrorHandler` interface (#4080).
* [ObjectServer] Authentication URLs now automatically append `/auth` if no other path segment is set (#4370).

### Bug Fixes

* Crash with `LogicError` with `Bad version number` on notifier thread (#4369).
* `Realm.migrateRealm(RealmConfiguration)` now fails correctly with an `IllegalArgumentException` if a `SyncConfiguration` is provided (#4075).
* Potential cause for Realm file corruptions (never reported).
* Add `@Override` annotation to proxy class accessors and stop using raw type in proxy classes in order to remove warnings from javac (#4329).
* `findFirstAsync()` now returns an invalid object if there is no object matches the query condition instead of running the query repeatedly until it can find one (#4352).
* [ObjectServer] Changing the log level after starting a session now works correctly (#4337).

### Internal

* Using the Object Store's Session and SyncManager.
* Upgraded to Realm Sync 1.5.0.
* Upgraded to Realm Core 2.5.1.
* Upgraded Gradle to 3.4.1

## 3.0.0 (2017-02-28)

### Breaking Changes

* `RealmResults.distinct()` returns a new `RealmResults` object instead of filtering on the original object (#2947).
* `RealmResults` is auto-updated continuously. Any transaction on the current thread which may have an impact on the order or elements of the `RealmResults` will change the `RealmResults` immediately instead of change it in the next event loop. The standard `RealmResults.iterator()` will continue to work as normal, which means that you can still delete or modify elements without impacting the iterator. The same is not true for simple for-loops. In some cases a simple for-loop will not work (https://realm.io/docs/java/3.0.0/api/io/realm/OrderedRealmCollection.html#loops), and you must use the new createSnapshot() method.
* `RealmChangeListener` on `RealmObject` will now also be triggered when the object is deleted. Use `RealmObject.isValid()` to check this state(#3138).
* `RealmObject.asObservable()` will now emit the object when it is deleted. Use `RealmObject.isValid()` to check this state (#3138).
* Removed deprecated classes `Logger` and `AndroidLogger` (#4050).

### Deprecated

* `RealmResults.removeChangeListeners()`. Use `RealmResults.removeAllChangeListeners()` instead.
* `RealmObject.removeChangeListeners()`. Use `RealmObject.removeAllChangeListeners()` instead.
* `RealmResults.distinct()` and `RealmResults.distinctAsync()`. Use `RealmQuery.distinct()` and `RealmQuery.distinctAsync()` instead.

### Enhancements

* Added support for sorting by link's field (#672).
* Added `OrderedRealmCollectionSnapshot` class and `OrderedRealmCollection.createSnapshot()` method. `OrderedRealmCollectionSnapshot` is useful when changing `RealmResults` or `RealmList` in simple loops.
* Added `OrderedRealmCollectionChangeListener` interface for supporting fine-grained collection notifications.
* Added support for ChangeListeners on `RealmList`.
* Added `RealmList.asObservable()`.

### Bug Fixes

* Element type checking in `DynamicRealmObject#setList()` (#4252).
* Now throws `IllegalStateException` instead of process crash when any of thread confined methods in `RealmQuery` is called from wrong thread (#4228).
* Now throws `IllegalStateException` when any of thread confined methods in `DynamicRealmObject` is called from wrong thread (#4258).

### Internal

* Use Object Store's `Results` as the backend for `RealmResults` (#3372).
  - Use Object Store's notification mechanism to trigger listeners.
  - Local commits triggers Realm global listener and `RealmObject` listener on current thread immediately instead of in the next event loop.


## 2.3.2 (2017-02-27)

### Bug fixes

* Log levels in JNI layer were all reported as "Error" (#4204).
* Encrypted realms can end up corrupted if many threads are reading and writing at the same time (#4128).
* "Read-only file system" exception when compacting Realm file on external storage (#4140).

### Internal

* Updated to Realm Sync v1.2.1.
* Updated to Realm Core v2.3.2.

### Enhancements

* Improved performance of getters and setters in proxy classes.


## 2.3.1 (2017-02-07)

### Enhancements

* [ObjectServer] The `serverUrl` given to `SyncConfiguration.Builder()` is now more lenient and will also accept only paths as argument (#4144).
* [ObjectServer] Add a timer to refresh periodically the access_token.

### Bug fixes

* NPE problem in SharedRealm.finalize() (#3730).
* `RealmList.contains()` and `RealmResults.contains()` now correctly use custom `equals()` method on Realm model classes.
* Build error when the project is using Kotlin (#4087).
* Bug causing classes to be replaced by classes already in Gradle's classpath (#3568).
* NullPointerException when notifying a single object that it changed (#4086).


## 2.3.0 (2017-01-19)

### Object Server API Changes

* Realm Sync v1.0.0 has been released, and Realm Mobile Platform is no longer considered in beta.
* Breaking change: Location of Realm files are now placed in `getFilesDir()/<userIdentifier>` instead of `getFilesDir()/`.
  This is done in order to support shared Realms among users, while each user retaining their own local copy.
* Breaking change: `SyncUser.all()` now returns Map instead of List.
* Breaking change: Added a default `UserStore` saving users in a Realm file (`RealmFileUserStore`).
* Breaking change: Added multi-user support to `UserStore`. Added `get(String)` and `remove(String)`, removed `remove()` and renamed `get()` to `getCurrent()`.
* Breaking change: Changed the order of arguments to `SyncCredentials.custom()` to match iOS: token, provider, userInfo.
* Added support for `PermissionOffer` and `PermissionOfferResponse` to `SyncUser.getManagementRealm()`.
* Exceptions thrown in error handlers are ignored but logged (#3559).
* Removed unused public constants in `SyncConfiguration` (#4047).
* Fixed bug, preventing Sync client to renew the access token (#4038) (#4039).
* Now `SyncUser.logout()` properly revokes tokens (#3639).

### Bug fixes

* Fixed native memory leak setting the value of a primary key (#3993).
* Activated Realm's annotation processor on connectedTest when the project is using kapt (#4008).
* Fixed "too many open files" issue (#4002).
* Added temporary work-around for bug crashing Samsung Tab 3 devices on startup (#3651).

### Enhancements

* Added `like` predicate for String fields (#3752).

### Internal

* Updated to Realm Sync v1.0.0.
* Added a Realm backup when receiving a Sync client reset message from the server.

## 2.2.2 (2017-01-16)

### Object Server API Changes (In Beta)

* Disabled `Realm.compactRealm()` when sync is enabled as it might corrupt the Realm (https://github.com/realm/realm-core/issues/2345).

### Bug fixes

* "operation not permitted" issue when creating Realm file on some devices' external storage (#3629).
* Crash on API 10 devices (#3726).
* `UnsatisfiedLinkError` caused by `pipe2` (#3945).
* Unrecoverable error with message "Try again" when the notification fifo is full (#3964).
* Realm migration wasn't triggered when the primary key definition was altered (#3966).
* Use phantom reference to solve the finalize time out issue (#2496).

### Enhancements

* All major public classes are now non-final. This is mostly a compromise to support Mockito. All protected fields/methods are still not considered part of the public API and can change without notice (#3869).
* All Realm instances share a single notification daemon thread.
* Fixed Java lint warnings with generated proxy classes (#2929).

### Internal

* Upgraded Realm Core to 2.3.0.
* Upgraded Realm Sync to 1.0.0-BETA-6.5.

## 2.2.1 (2016-11-12)

### Object Server API Changes (In Beta)

* Fixed `SyncConfiguration.toString()` so it now outputs a correct description instead of an empty string (#3787).

### Bug fixes

* Added version number to the native library, preventing ReLinker from accidentally loading old code (#3775).
* `Realm.getLocalInstanceCount(config)` throwing NullPointerException if called after all Realms have been closed (#3791).

## 2.2.0 (2016-11-12)

### Object Server API Changes (In Beta)

* Added support for `SyncUser.getManagementRealm()` and permission changes.

### Bug fixes

* Kotlin projects no longer create the `RealmDefaultModule` if no Realm model classes are present (#3746).
* Remove `includedescriptorclasses` option from ProGuard rule file in order to support built-in shrinker of Android Gradle Plugin (#3714).
* Unexpected `RealmMigrationNeededException` was thrown when a field was added to synced Realm.

### Enhancements

* Added support for the `annotationProcessor` configuration provided by Android Gradle Plugin 2.2.0 or later. Realm plugin adds its annotation processor to the `annotationProcessor` configuration instead of `apt` configuration if it is available and the `com.neenbedankt.android-apt` plugin is not used. In Kotlin projects, `kapt` is used instead of the `annotationProcessor` configuration (#3026).

## 2.1.1 (2016-10-27)

### Bug fixes

* Fixed a bug in `Realm.insert` and `Realm.insertOrUpdate` methods causing a `StackOverFlow` when you try to insert a cyclic graph of objects between Realms (#3732).

### Object Server API Changes (In Beta)

* Set default RxFactory to `SyncConfiguration`.

### Bug fixes

* ProGuard configuration introduced in 2.1.0 unexpectedly kept classes that did not have the @KeepMember annotation (#3689).

## 2.1.0 (2016-10-25)

### Breaking changes

* * `SecureUserStore` has been moved to its own GitHub repository: https://github.com/realm/realm-android-user-store
  See https://github.com/realm/realm-android-user-store/blob/master/README.md for further info on how to include it.


### Object Server API Changes (In Beta)

* Renamed `User` to `SyncUser`, `Credentials` to `SyncCredentials` and `Session` to `SyncSession` to align names with Cocoa.
* Removed `SyncManager.setLogLevel()`. Use `RealmLog.setLevel()` instead.
* `SyncUser.logout()` now correctly clears `SyncUser.currentUser()` (#3638).
* Missing ProGuard configuration for libraries used by Sync extension (#3596).
* Error handler was not called when sync session failed (#3597).
* Added `User.all()` that returns all known Realm Object Server users.
* Upgraded Realm Sync to 1.0.0-BETA-3.2

### Deprecated

* `Logger`. Use `RealmLogger` instead.
* `AndroidLogger`. The logger for Android is implemented in native code instead.

### Bug fixes

* The following were not kept by ProGuard: names of native methods not in the `io.realm.internal` package, names of classes used in method signature (#3596).
* Permission error when a database file was located on external storage (#3140).
* Memory leak when unsubscribing from a RealmResults/RealmObject RxJava Observable (#3552).

### Enhancements

* `Realm.compactRealm()` now works for encrypted Realms.
* Added `first(E defaultValue)` and `last(E defaultValue)` methods to `RealmList` and `RealmResult`. These methods will return the provided object instead of throwing an `IndexOutOfBoundsException` if the list is empty.
* Reduce transformer logger verbosity (#3608).
* `RealmLog.setLevel(int)` for setting the log level across all loggers.

### Internal

* Upgraded Realm Core to 2.1.3

### Credits

* Thanks to Max Furman (@maxfurman) for adding support for `first()` and `last()` default values.

## 2.0.2 (2016-10-06)

This release is not protocol-compatible with previous versions of the Realm Mobile Platform. The base library is still fully compatible.

### Bug fixes

* Build error when using Java 7 (#3563).

### Internal

* Upgraded Realm Core to 2.1.0
* Upgraded Realm Sync to 1.0.0-BETA-2.0.

## 2.0.1 (2016-10-05)

### Bug fixes

* `android.net.conn.CONNECTIVITY_CHANGE` broadcast caused `RuntimeException` if sync extension was disabled (#3505).
* `android.net.conn.CONNECTIVITY_CHANGE` was not delivered on Android 7 devices.
* `distinctAsync` did not respect other query parameters (#3537).
* `ConcurrentModificationException` from Gradle when building an application (#3501).

### Internal

* Upgraded to Realm Core 2.0.1 / Realm Sync 1.3-BETA

## 2.0.0 (2016-09-27)

This release introduces support for the Realm Mobile Platform!
See <https://realm.io/news/introducing-realm-mobile-platform/> for an overview of these great new features.

### Breaking Changes

* Files written by Realm 2.0 cannot be read by 1.x or earlier versions. Old files can still be opened.
* It is now required to call `Realm.init(Context)` before calling any other Realm API.
* Removed `RealmConfiguration.Builder(Context)`, `RealmConfiguration.Builder(Context, File)` and `RealmConfiguration.Builder(File)` constructors.
* `isValid()` now always returns `true` instead of `false` for unmanaged `RealmObject` and `RealmList`. This puts it in line with the behaviour of the Cocoa and .NET API's (#3101).
* armeabi is not supported anymore.
* Added new `RealmFileException`.
  - `IncompatibleLockFileException` has been removed and replaced by `RealmFileException` with kind `INCOMPATIBLE_LOCK_FILE`.
  - `RealmIOExcpetion` has been removed and replaced by `RealmFileException`.
* `RealmConfiguration.Builder.assetFile(Context, String)` has been renamed to `RealmConfiguration.Builder.assetFile(String)`.
* Object with primary key is now required to define it when the object is created. This means that `Realm.createObject(Class<E>)` and `DynamicRealm.createObject(String)` now throws `RealmException` if they are used to create an object with a primary key field. Use `Realm.createObject(Class<E>, Object)` or `DynamicRealm.createObject(String, Object)` instead.
* Importing from JSON without the primary key field defined in the JSON object now throws `IllegalArgumentException`.
* Now `Realm.beginTransaction()`, `Realm.executeTransaction()` and `Realm.waitForChange()` throw `RealmMigrationNeededException` if a remote process introduces incompatible schema changes (#3409).
* The primary key value of an object can no longer be changed after the object was created. Instead a new object must be created and all fields copied over.
* Now `Realm.createObject(Class)` and `Realm.createObject(Class,Object)` take the values from the model's fields and default constructor. Creating objects through the `DynamicRealm` does not use these values (#777).
* When `Realm.create*FromJson()`s create a new `RealmObject`, now they take the default values defined by the field itself and its default constructor for those fields that are not defined in the JSON object.

### Enhancements

* Added `realmObject.isManaged()`, `RealmObject.isManaged(obj)` and `RealmCollection.isManaged()` (#3101).
* Added `RealmConfiguration.Builder.directory(File)`.
* `RealmLog` has been moved to the public API. It is now possible to control which events Realm emit to Logcat. See the `RealmLog` class for more details.
* Typed `RealmObject`s can now continue to access their fields properly even though the schema was changed while the Realm was open (#3409).
* A `RealmMigrationNeededException` will be thrown with a cause to show the detailed message when a migration is needed and the migration block is not in the `RealmConfiguration`.


### Bug fixes

* Fixed a lint error in proxy classes when the 'minSdkVersion' of user's project is smaller than 11 (#3356).
* Fixed a potential crash when there were lots of async queries waiting in the queue.
* Fixed a bug causing the Realm Transformer to not transform field access in the model's constructors (#3361).
* Fixed a bug causing a build failure when the Realm Transformer adds accessors to a model class that was already transformed in other project (#3469).
* Fixed a bug causing the `NullPointerException` when calling getters/setters in the model's constructors (#2536).

### Internal

* Moved JNI build to CMake.
* Updated Realm Core to 2.0.0.
* Updated ReLinker to 1.2.2.

## 1.2.0 (2016-08-19)

### Bug fixes

* Throw a proper exception when operating on a non-existing field with the dynamic API (#3292).
* `DynamicRealmObject.setList` should only accept `RealmList<DynamicRealmObject>` (#3280).
* `DynamicRealmObject.getX(fieldName)` now throws a proper exception instead of a native crash when called with a field name of the wrong type (#3294).
* Fixed a concurrency crash which might happen when `Realm.executeTransactionAsync()` tried to call `onSucess` after the Realm was closed.

### Enhancements

* Added `RealmQuery.in()` for a comparison against multiple values.
* Added byte array (`byte[]`) support to `RealmQuery`'s `equalTo` and `notEqualTo` methods.
* Optimized internal caching of schema classes (#3315).

### Internal

* Updated Realm Core to 1.5.1.
* Improved sorting speed.
* Completely removed the `OptionalAPITransformer`.

### Credits

* Thanks to Brenden Kromhout (@bkromhout) for adding binary array support to `equalTo` and `notEqualTo`.

## 1.1.1 (2016-07-01)

### Bug fixes

* Fixed a wrong JNI method declaration which might cause "method not found" crash on some devices.
* Fixed a bug that `Error` in the background async thread is not forwarded to the caller thread.
* Fixed a crash when an empty `Collection` is passed to `insert()`/`insertOrUpdate()` (#3103).
* Fixed a bug that does not transfer the primary key when `RealmSchemaObject.setClassName()` is called to rename a class (#3118).
* Fixed bug in `Realm.insert` and `Realm.insertOrUpdate` methods causing a `RealmList` to be cleared when inserting a managed `RealmModel` (#3105).
* Fixed a concurrency allocation bug in storage engine which might lead to some random crashes.
* Bulk insertion now throws if it is not called in a transaction (#3173).
* The IllegalStateException thrown when accessing an empty RealmObject is now more meaningful (#3200).
* `insert()` now correctly throws an exception if two different objects have the same primary key (#3212).
* Blackberry Z10 throwing "Function not implemented" (#3178).
* Reduced the number of file descriptors used by Realm Core (#3197).
* Throw a proper `IllegalStateException` if a `RealmChangeListener` is used inside an IntentService (#2875).

### Enhancements

* The Realm Annotation processor no longer consumes the Realm annotations. Allowing other annotation processors to run.

### Internal

* Updated Realm Core to 1.4.2.
* Improved sorting speed.

## 1.1.0 (2016-06-30)

### Bug fixes

* A number of bug fixes in the storage engine related to memory management in rare cases when a Realm has been compacted.
* Disabled the optional API transformer since it has problems with DexGuard (#3022).
* `OnSuccess.OnSuccess()` might not be called with the correct Realm version for async transaction (#1893).
* Fixed a bug in `copyToRealm()` causing a cyclic dependency objects being duplicated.
* Fixed a build failure when model class has a conflicting name such as `Map`, `List`, `String`, ... (#3077).

### Enhancements

* Added `insert(RealmModel obj)`, `insertOrUpdate(RealmModel obj)`, `insert(Collection<RealmModel> collection)` and `insertOrUpdate(Collection<RealmModel> collection)` to perform batch inserts (#1684).
* Enhanced `Table.toString()` to show a PrimaryKey field details (#2903).
* Enabled ReLinker when loading a Realm from a custom path by adding a `RealmConfiguration.Builder(Context, File)` constructor (#2900).
* Changed `targetSdkVersion` of `realm-library` to 24.
* Logs warning if `DynamicRealm` is not closed when GC happens as it does for `Realm`.

### Deprecated

* `RealmConfiguration.Builder(File)`. Use `RealmConfiguration.Builder(Context, File)` instead.

### Internal

* Updated Realm Core to 1.2.0.

## 1.0.1 (2016-05-25)

### Bug fixes

* Fixed a crash when calling `Table.toString()` in debugger (#2429).
* Fixed a race condition which would cause some `RealmResults` to not be properly updated inside a `RealmChangeListener`. This could result in crashes when accessing items from those results (#2926/#2951).
* Revised `RealmResults.isLoaded()` description (#2895).
* Fixed a bug that could cause Realm to lose track of primary key when using `RealmObjectSchema.removeField()` and `RealmObjectSchema.renameField()` (#2829/#2926).
* Fixed a bug that prevented some devices from finding async related JNI methods correctly.
* Updated ProGuard configuration in order not to depend on Android's default configuration (#2972).
* Fixed a race condition between Realms notifications and other UI events. This could e.g. cause ListView to crash (#2990).
* Fixed a bug that allowed both `RealmConfiguration.Builder.assetFile()`/`deleteRealmIfMigrationNeeded()` to be configured at the same time, which leads to the asset file accidentally being deleted in migrations (#2933).
* Realm crashed outright when the same Realm file was opened in two processes. Realm will now optimistically retry opening for 1 second before throwing an Error (#2459).

### Enhancements

* Removes RxJava related APIs during bytecode transforming to make RealmObject plays well with reflection when rx.Observable doesn't exist.

## 1.0.0 (2016-05-25)

No changes since 0.91.1.

## 0.91.1 (2016-05-25)

* Updated Realm Core to 1.0.1.

### Bug fixes

* Fixed a bug when opening a Realm causes a staled memory mapping. Symptoms are error messages like "Bad or incompatible history type", "File format version doesn't match", and "Encrypted interprocess sharing is currently unsupported".

## 0.91.0 (2016-05-20)

* Updated Realm Core to 1.0.0.

### Breaking changes

* Removed all `@Deprecated` methods.
* Calling `Realm.setAutoRefresh()` or `DynamicRealm.setAutoRefresh()` from non-Looper thread throws `IllegalStateException` even if the `autoRefresh` is false (#2820).

### Bug fixes

* Calling RealmResults.deleteAllFromRealm() might lead to native crash (#2759).
* The annotation processor now correctly reports an error if trying to reference interfaces in model classes (#2808).
* Added null check to `addChangeListener` and `removeChangeListener` in `Realm` and `DynamicRealm` (#2772).
* Calling `RealmObjectSchema.addPrimaryKey()` adds an index to the primary key field, and calling `RealmObjectSchema.removePrimaryKey()` removes the index from the field (#2832).
* Log files are not deleted when calling `Realm.deleteRealm()` (#2834).

### Enhancements

* Upgrading to OpenSSL 1.0.1t. From July 11, 2016, Google Play only accept apps using OpenSSL 1.0.1r or later (https://support.google.com/faqs/answer/6376725, #2749).
* Added support for automatically copying an initial database from assets using `RealmConfiguration.Builder.assetFile()`.
* Better error messages when certain file operations fail.

### Credits

* Paweł Surówka (@thesurix) for adding the `RealmConfiguration.Builder.assetFile()`.

## 0.90.1

* Updated Realm Core to 0.100.2.

### Bug fixes

* Opening a Realm while closing a Realm in another thread could lead to a race condition.
* Automatic migration to the new file format could in rare circumstances lead to a crash.
* Fixing a race condition that may occur when using Async API (#2724).
* Fixed CannotCompileException when related class definition in android.jar cannot be found (#2703).

### Enhancements

* Prints path when file related exceptions are thrown.

## 0.90.0

* Updated Realm Core to 0.100.0.

### Breaking changes

* RealmChangeListener provides the changed object/Realm/collection as well (#1594).
* All JSON methods on Realm now only wraps JSONException in RealmException. All other Exceptions are thrown as they are.
* Marked all methods on `RealmObject` and all public classes final (#1594).
* Removed `BaseRealm` from the public API.
* Removed `HandlerController` from the public API.
* Removed constructor of `RealmAsyncTask` from the public API (#1594).
* `RealmBaseAdapter` has been moved to its own GitHub repository: https://github.com/realm/realm-android-adapters
  See https://github.com/realm/realm-android-adapters/blob/master/README.md for further info on how to include it.
* File format of Realm files is changed. Files will be automatically upgraded but opening a Realm file with older
  versions of Realm is not possible.

### Deprecated

* `Realm.allObjects*()`. Use `Realm.where(clazz).findAll*()` instead.
* `Realm.distinct*()`. Use `Realm.where(clazz).distinct*()` instead.
* `DynamicRealm.allObjects*()`. Use `DynamicRealm.where(className).findAll*()` instead.
* `DynamicRealm.distinct*()`. Use `DynamicRealm.where(className).distinct*()` instead.
* `Realm.allObjectsSorted(field, sort, field, sort, field, sort)`. Use `RealmQuery.findAllSorted(field[], sort[])`` instead.
* `RealmQuery.findAllSorted(field, sort, field, sort, field, sort)`. Use `RealmQuery.findAllSorted(field[], sort[])`` instead.
* `RealmQuery.findAllSortedAsync(field, sort, field, sort, field, sort)`. Use `RealmQuery.findAllSortedAsync(field[], sort[])`` instead.
* `RealmConfiguration.setModules()`. Use `RealmConfiguration.modules()` instead.
* `Realm.refresh()` and `DynamicRealm.refresh()`. Use `Realm.waitForChange()`/`stopWaitForChange()` or `DynamicRealm.waitForChange()`/`stopWaitForChange()` instead.

### Enhancements

* `RealmObjectSchema.getPrimaryKey()` (#2636).
* `Realm.createObject(Class, Object)` for creating objects with a primary key directly.
* Unit tests in Android library projects now detect Realm model classes.
* Better error message if `equals()` and `hashCode()` are not properly overridden in custom Migration classes.
* Expanding the precision of `Date` fields to cover full range (#833).
* `Realm.waitForChange()`/`stopWaitForChange()` and `DynamicRealm.waitForChange()`/`stopWaitForChange()` (#2386).

### Bug fixes

* `RealmChangeListener` on `RealmObject` is not triggered when adding listener on returned `RealmObject` of `copyToRealmOrUpdate()` (#2569).

### Credits

* Thanks to Brenden Kromhout (@bkromhout) for adding `RealmObjectSchema.getPrimaryKey()`.

## 0.89.1

### Bug fixes

* @PrimaryKey + @Required on String type primary key no longer throws when using copyToRealm or copyToRealmOrUpdate (#2653).
* Primary key is cleared/changed when calling RealmSchema.remove()/RealmSchema.rename() (#2555).
* Objects implementing RealmModel can be used as a field of RealmModel/RealmObject (#2654).

## 0.89.0

### Breaking changes

* @PrimaryKey field value can now be null for String, Byte, Short, Integer, and Long types. Older Realms should be migrated, using RealmObjectSchema.setNullable(), or by adding the @Required annotation. (#2515).
* `RealmResults.clear()` now throws UnsupportedOperationException. Use `RealmResults.deleteAllFromRealm()` instead.
* `RealmResults.remove(int)` now throws UnsupportedOperationException. Use `RealmResults.deleteFromRealm(int)` instead.
* `RealmResults.sort()` and `RealmList.sort()` now return the sorted result instead of sorting in-place.
* `RealmList.first()` and `RealmList.last()` now throw `ArrayIndexOutOfBoundsException` if `RealmList` is empty.
* Removed deprecated method `Realm.getTable()` from public API.
* `Realm.refresh()` and `DynamicRealm.refresh()` on a Looper no longer have any effect. `RealmObject` and `RealmResults` are always updated on the next event loop.

### Deprecated

* `RealmObject.removeFromRealm()` in place of `RealmObject.deleteFromRealm()`
* `Realm.clear(Class)` in favour of `Realm.delete(Class)`.
* `DynamicRealm.clear(Class)` in place of `DynamicRealm.delete(Class)`.

### Enhancements

* Added a `RealmModel` interface that can be used instead of extending `RealmObject`.
* `RealmCollection` and `OrderedRealmCollection` interfaces have been added. `RealmList` and `RealmResults` both implement these.
* `RealmBaseAdapter` now accept an `OrderedRealmCollection` instead of only `RealmResults`.
* `RealmObjectSchema.isPrimaryKey(String)` (#2440)
* `RealmConfiguration.initialData(Realm.Transaction)` can now be used to populate a Realm file before it is used for the first time.

### Bug fixes

* `RealmObjectSchema.isRequired(String)` and `RealmObjectSchema.isNullable(String)` don't throw when the given field name doesn't exist.

### Credits

* Thanks to @thesurix for adding `RealmConfiguration.initialData()`.

## 0.88.3

* Updated Realm Core to 0.97.3.

### Enhancements

* Throws an IllegalArgumentException when calling Realm.copyToRealm()/Realm.copyToRealmOrUpdate() with a RealmObject which belongs to another Realm instance in a different thread.
* Improved speed of cleaning up native resources (#2496).

### Bug fixes

* Field annotated with @Ignored should not have accessors generated by the bytecode transformer (#2478).
* RealmResults and RealmObjects can no longer accidentially be GC'ed if using `asObservable()`. Previously this caused the observable to stop emitting. (#2485).
* Fixed an build issue when using Realm in library projects on Windows (#2484).
* Custom equals(), toString() and hashCode() are no longer incorrectly overwritten by the proxy class (#2545).

## 0.88.2

* Updated Realm Core to 0.97.2.

### Enhancements

* Outputs additional information when incompatible lock file error occurs.

### Bug fixes

* Race condition causing BadVersionException when running multiple async writes and queries at the same time (#2021/#2391/#2417).

## 0.88.1

### Bug fixes

* Prevent throwing NullPointerException in RealmConfiguration.equals(RealmConfiguration) when RxJava is not in the classpath (#2416).
* RealmTransformer fails because of missing annotation classes in user's project (#2413).
* Added SONAME header to shared libraries (#2432).
* now DynamicRealmObject.toString() correctly shows null value as "null" and the format is aligned to the String from typed RealmObject (#2439).
* Fixed an issue occurring while resolving ReLinker in apps using a library based on Realm (#2415).

## 0.88.0 (2016-03-10)

* Updated Realm Core to 0.97.0.

### Breaking changes

* Realm has now to be installed as a Gradle plugin.
* DynamicRealm.executeTransaction() now directly throws any RuntimeException instead of wrapping it in a RealmException (#1682).
* DynamicRealm.executeTransaction() now throws IllegalArgumentException instead of silently accepting a null Transaction object.
* String setters now throw IllegalArgumentException instead of RealmError for invalid surrogates.
* DynamicRealm.distinct()/distinctAsync() and Realm.distinct()/distinctAsync() now throw IllegalArgumentException instead of UnsupportedOperationException for invalid type or unindexed field.
* All thread local change listeners are now delayed until the next Looper event instead of being triggered when committing.
* Removed RealmConfiguration.getSchemaMediator() from public API which was deprecated in 0.86.0. Please use RealmConfiguration.getRealmObjectClasses() to obtain the set of model classes (#1797).
* Realm.migrateRealm() throws a FileNotFoundException if the Realm file doesn't exist.
* It is now required to unsubscribe from all Realm RxJava observables in order to fully close the Realm (#2357).

### Deprecated

* Realm.getInstance(Context). Use Realm.getInstance(RealmConfiguration) or Realm.getDefaultInstance() instead.
* Realm.getTable(Class) which was public because of the old migration API. Use Realm.getSchema() or DynamicRealm.getSchema() instead.
* Realm.executeTransaction(Transaction, Callback) and replaced it with Realm.executeTransactionAsync(Transaction), Realm.executeTransactionAsync(Transaction, OnSuccess), Realm.executeTransactionAsync(Transaction, OnError) and Realm.executeTransactionAsync(Transaction, OnSuccess, OnError).

### Enhancements

* Support for custom methods, custom logic in accessors, custom accessor names, interface implementation and public fields in Realm objects (#909).
* Support to project Lombok (#502).
* RealmQuery.isNotEmpty() (#2025).
* Realm.deleteAll() and RealmList.deleteAllFromRealm() (#1560).
* RealmQuery.distinct() and RealmResults.distinct() (#1568).
* RealmQuery.distinctAsync() and RealmResults.distinctAsync() (#2118).
* Improved .so loading by using [ReLinker](https://github.com/KeepSafe/ReLinker).
* Improved performance of RealmList#contains() (#897).
* distinct(...) for Realm, DynamicRealm, RealmQuery, and RealmResults can take multiple parameters (#2284).
* "realm" and "row" can be used as field name in model classes (#2255).
* RealmResults.size() now returns Integer.MAX_VALUE when actual size is greater than Integer.MAX_VALUE (#2129).
* Removed allowBackup from AndroidManifest (#2307).

### Bug fixes

* Error occurring during test and (#2025).
* Error occurring during test and connectedCheck of unit test example (#1934).
* Bug in jsonExample (#2092).
* Multiple calls of RealmResults.distinct() causes to return wrong results (#2198).
* Calling DynamicRealmObject.setList() with RealmList<DynamicRealmObject> (#2368).
* RealmChangeListeners did not triggering correctly if findFirstAsync() didn't find any object. findFirstAsync() Observables now also correctly call onNext when the query completes in that case (#2200).
* Setting a null value to trigger RealmChangeListener (#2366).
* Preventing throwing BadVersionException (#2391).

### Credits

* Thanks to Bill Best (@wmbest2) for snapshot testing.
* Thanks to Graham Smith (@grahamsmith) for a detailed bug report (#2200).

## 0.87.5 (2016-01-29)
* Updated Realm Core to 0.96.2.
  - IllegalStateException won't be thrown anymore in RealmResults.where() if the RealmList which the RealmResults is created on has been deleted. Instead, the RealmResults will be treated as empty forever.
  - Fixed a bug causing a bad version exception, when using findFirstAsync (#2115).

## 0.87.4 (2016-01-28)
* Updated Realm Core to 0.96.0.
  - Fixed bug causing BadVersionException or crashing core when running async queries.

## 0.87.3 (2016-01-25)
* IllegalArgumentException is now properly thrown when calling Realm.copyFromRealm() with a DynamicRealmObject (#2058).
* Fixed a message in IllegalArgumentException thrown by the accessors of DynamicRealmObject (#2141).
* Fixed RealmList not returning DynamicRealmObjects of the correct underlying type (#2143).
* Fixed potential crash when rolling back removal of classes that reference each other (#1829).
* Updated Realm Core to 0.95.8.
  - Fixed a bug where undetected deleted object might lead to seg. fault (#1945).
  - Better performance when deleting objects (#2015).

## 0.87.2 (2016-01-08)
* Removed explicit GC call when committing a transaction (#1925).
* Fixed a bug when RealmObjectSchema.addField() was called with the PRIMARY_KEY modifier, the field was not set as a required field (#2001).
* Fixed a bug which could throw a ConcurrentModificationException in RealmObject's or RealmResults' change listener (#1970).
* Fixed RealmList.set() so it now correctly returns the old element instead of the new (#2044).
* Fixed the deployment of source and javadoc jars (#1971).

## 0.87.1 (2015-12-23)
* Upgraded to NDK R10e. Using gcc 4.9 for all architectures.
* Updated Realm Core to 0.95.6
  - Fixed a bug where an async query can be copied incomplete in rare cases (#1717).
* Fixed potential memory leak when using async query.
* Added a check to prevent removing a RealmChangeListener from a non-Looper thread (#1962). (Thank you @hohnamkung)

## 0.87.0 (2015-12-17)
* Added Realm.asObservable(), RealmResults.asObservable(), RealmObject.asObservable(), DynamicRealm.asObservable() and DynamicRealmObject.asObservable().
* Added RealmConfiguration.Builder.rxFactory() and RxObservableFactory for custom RxJava observable factory classes.
* Added Realm.copyFromRealm() for creating detached copies of Realm objects (#931).
* Added RealmObjectSchema.getFieldType() (#1883).
* Added unitTestExample to showcase unit and instrumentation tests. Examples include jUnit3, jUnit4, Espresso, Robolectric, and MPowermock usage with Realm (#1440).
* Added support for ISO8601 based dates for JSON import. If JSON dates are invalid a RealmException will be thrown (#1213).
* Added APK splits to gridViewExample (#1834).

## 0.86.1 (2015-12-11)
* Improved the performance of removing objects (RealmResults.clear() and RealmResults.remove()).
* Updated Realm Core to 0.95.5.
* Updated ProGuard configuration (#1904).
* Fixed a bug where RealmQuery.findFirst() returned a wrong result if the RealmQuery had been created from a RealmResults.where() (#1905).
* Fixed a bug causing DynamicRealmObject.getObject()/setObject() to use the wrong class (#1912).
* Fixed a bug which could cause a crash when closing Realm instances in change listeners (#1900).
* Fixed a crash occurring during update of multiple async queries (#1895).
* Fixed listeners not triggered for RealmObject & RealmResults created using copy or create methods (#1884).
* Fixed RealmChangeListener never called inside RealmResults (#1894).
* Fixed crash when calling clear on a RealmList (#1886).

## 0.86.0 (2015-12-03)
* BREAKING CHANGE: The Migration API has been replaced with a new API.
* BREAKING CHANGE: RealmResults.SORT_ORDER_ASCENDING and RealmResults.SORT_ORDER_DESCENDING constants have been replaced by Sort.ASCENDING and Sort.DESCENDING enums.
* BREAKING CHANGE: RealmQuery.CASE_SENSITIVE and RealmQuery.CASE_INSENSITIVE constants have been replaced by Case.SENSITIVE and Case.INSENSITIVE enums.
* BREAKING CHANGE: Realm.addChangeListener, RealmObject.addChangeListener and RealmResults.addChangeListener hold a strong reference to the listener, you should unregister the listener to avoid memory leaks.
* BREAKING CHANGE: Removed deprecated methods RealmQuery.minimum{Int,Float,Double}, RealmQuery.maximum{Int,Float,Double}, RealmQuery.sum{Int,Float,Double} and RealmQuery.average{Int,Float,Double}. Use RealmQuery.min(), RealmQuery.max(), RealmQuery.sum() and RealmQuery.average() instead.
* BREAKING CHANGE: Removed RealmConfiguration.getSchemaMediator() which is public by mistake. And RealmConfiguration.getRealmObjectClasses() is added as an alternative in order to obtain the set of model classes (#1797).
* BREAKING CHANGE: Realm.addChangeListener, RealmObject.addChangeListener and RealmResults.addChangeListener will throw an IllegalStateException when invoked on a non-Looper thread. This is to prevent registering listeners that will not be invoked.
* BREAKING CHANGE: trying to access a property on an unloaded RealmObject obtained asynchronously will throw an IllegalStateException
* Added new Dynamic API using DynamicRealm and DynamicRealmObject.
* Added Realm.getSchema() and DynamicRealm.getSchema().
* Realm.createOrUpdateObjectFromJson() now works correctly if the RealmObject class contains a primary key (#1777).
* Realm.compactRealm() doesn't throw an exception if the Realm file is opened. It just returns false instead.
* Updated Realm Core to 0.95.3.
  - Fixed a bug where RealmQuery.average(String) returned a wrong value for a nullable Long/Integer/Short/Byte field (#1803).
  - Fixed a bug where RealmQuery.average(String) wrongly counted the null value for average calculation (#1854).

## 0.85.1 (2015-11-23)
* Fixed a bug which could corrupt primary key information when updating from a Realm version <= 0.84.1 (#1775).

## 0.85.0 (2016-11-19)
* BREAKING CHANGE: Removed RealmEncryptionNotSupportedException since the encryption implementation changed in Realm's underlying storage engine. Encryption is now supported on all devices.
* BREAKING CHANGE: Realm.executeTransaction() now directly throws any RuntimeException instead of wrapping it in a RealmException (#1682).
* BREAKING CHANGE: RealmQuery.isNull() and RealmQuery.isNotNull() now throw IllegalArgumentException instead of RealmError if the fieldname is a linked field and the last element is a link (#1693).
* Added Realm.isEmpty().
* Setters in managed object for RealmObject and RealmList now throw IllegalArgumentException if the value contains an invalid (unmanaged, removed, closed, from different Realm) object (#1749).
* Attempting to refresh a Realm while a transaction is in process will now throw an IllegalStateException (#1712).
* The Realm AAR now also contains the ProGuard configuration (#1767). (Thank you @skyisle)
* Updated Realm Core to 0.95.
  - Removed reliance on POSIX signals when using encryption.

## 0.84.2
* Fixed a bug making it impossible to convert a field to become required during a migration (#1695).
* Fixed a bug making it impossible to read Realms created using primary keys and created by iOS (#1703).
* Fixed some memory leaks when an Exception is thrown (#1730).
* Fixed a memory leak when using relationships (#1285).
* Fixed a bug causing cached column indices to be cleared too soon (#1732).

## 0.84.1 (2015-10-28)
* Updated Realm Core to 0.94.4.
  - Fixed a bug that could cause a crash when running the same query multiple times.
* Updated ProGuard configuration. See [documentation](https://realm.io/docs/java/latest/#proguard) for more details.
* Updated Kotlin example to use 1.0.0-beta.
* Fixed warnings reported by "lint -Xlint:all" (#1644).
* Fixed a bug where simultaneous opening and closing a Realm from different threads might result in a NullPointerException (#1646).
* Fixed a bug which made it possible to externally modify the encryption key in a RealmConfiguration (#1678).

## 0.84.0 (2015-10-22)
* Added support for async queries and transactions.
* Added support for parsing JSON Dates with timezone information. (Thank you @LateralKevin)
* Added RealmQuery.isEmpty().
* Added Realm.isClosed() method.
* Added Realm.distinct() method.
* Added RealmQuery.isValid(), RealmResults.isValid() and RealmList.isValid(). Each method checks whether the instance is still valid to use or not(for example, the Realm has been closed or any parent object has been removed).
* Added Realm.isInTransaction() method.
* Updated Realm Core to version 0.94.3.
  - Fallback for mremap() now work correctly on BlackBerry devices.
* Following methods in managed RealmList now throw IllegalStateException instead of native crash when RealmList.isValid() returns false: add(int,RealmObject), add(RealmObject)
* Following methods in managed RealmList now throw IllegalStateException instead of ArrayIndexOutOfBoundsException when RealmList.isValid() returns false: set(int,RealmObject), move(int,int), remove(int), get(int)
* Following methods in managed RealmList now throw IllegalStateException instead of returning 0/null when RealmList.isValid() returns false: clear(), removeAll(Collection), remove(RealmObject), first(), last(), size(), where()
* RealmPrimaryKeyConstraintException is now thrown instead of RealmException if two objects with same primary key are inserted.
* IllegalStateException is now thrown when calling Realm's clear(), RealmResults's remove(), removeLast(), clear() or RealmObject's removeFromRealm() from an incorrect thread.
* Fixed a bug affecting RealmConfiguration.equals().
* Fixed a bug in RealmQuery.isNotNull() which produced wrong results for binary data.
* Fixed a bug in RealmQuery.isNull() and RealmQuery.isNotNull() which validated the query prematurely.
* Fixed a bug where closed Realms were trying to refresh themselves resulting in a NullPointerException.
* Fixed a bug that made it possible to migrate open Realms, which could cause undefined behavior when querying, reading or writing data.
* Fixed a bug causing column indices to be wrong for some edge cases. See #1611 for details.

## 0.83.1 (2015-10-15)
* Updated Realm Core to version 0.94.1.
  - Fixed a bug when using Realm.compactRealm() which could make it impossible to open the Realm file again.
  - Fixed a bug, so isNull link queries now always return true if any part is null.

## 0.83 (2015-10-08)
* BREAKING CHANGE: Database file format update. The Realm file created by this version cannot be used by previous versions of Realm.
* BREAKING CHANGE: Removed deprecated methods and constructors from the Realm class.
* BREAKING CHANGE: Introduced boxed types Boolean, Byte, Short, Integer, Long, Float and Double. Added null support. Introduced annotation @Required to indicate a field is not nullable. String, Date and byte[] became nullable by default which means a RealmMigrationNeededException will be thrown if an previous version of a Realm file is opened.
* Deprecated methods: RealmQuery.minimum{Int,Float,Double}, RealmQuery.maximum{Int,Float,Double}. Use RealmQuery.min() and RealmQuery.max() instead.
* Added support for x86_64.
* Fixed an issue where opening the same Realm file on two Looper threads could potentially lead to an IllegalStateException being thrown.
* Fixed an issue preventing the call of listeners on refresh().
* Opening a Realm file from one thread will no longer be blocked by a transaction from another thread.
* Range restrictions of Date fields have been removed. Date fields now accepts any value. Milliseconds are still removed.

## 0.82.2 (2015-09-04)
* Fixed a bug which might cause failure when loading the native library.
* Fixed a bug which might trigger a timeout in Context.finalize().
* Fixed a bug which might cause RealmObject.isValid() to throw an exception if the object is deleted.
* Updated Realm core to version 0.89.9
  - Fixed a potential stack overflow issue which might cause a crash when encryption was used.
  - Embedded crypto functions into Realm dynamic lib to avoid random issues on some devices.
  - Throw RealmEncryptionNotSupportedException if the device doesn't support Realm encryption. At least one device type (HTC One X) contains system bugs that prevents Realm's encryption from functioning properly. This is now detected, and an exception is thrown when trying to open/create an encrypted Realm file. It's up to the application to catch this and decide if it's OK to proceed without encryption instead.

## 0.82.1 (2015-08-06)
* Fixed a bug where using the wrong encryption key first caused the right key to be seen as invalid.
* Fixed a bug where String fields were ignored when updating objects from JSON with null values.
* Fixed a bug when calling System.exit(0), the process might hang.

## 0.82 (2015-07-28)
* BREAKING CHANGE: Fields with annotation @PrimaryKey are indexed automatically now. Older schemas require a migration.
* RealmConfiguration.setModules() now accept ignore null values which Realm.getDefaultModule() might return.
* Trying to access a deleted Realm object throw throws a proper IllegalStateException.
* Added in-memory Realm support.
* Closing realm on another thread different from where it was created now throws an exception.
* Realm will now throw a RealmError when Realm's underlying storage engine encounters an unrecoverable error.
* @Index annotation can also be applied to byte/short/int/long/boolean/Date now.
* Fixed a bug where RealmQuery objects are prematurely garbage collected.
* Removed RealmQuery.between() for link queries.

## 0.81.1 (2015-06-22)
* Fixed memory leak causing Realm to never release Realm objects.

## 0.81 (2015-06-19)
* Introduced RealmModules for working with custom schemas in libraries and apps.
* Introduced Realm.getDefaultInstance(), Realm.setDefaultInstance(RealmConfiguration) and Realm.getInstance(RealmConfiguration).
* Deprecated most constructors. They have been been replaced by Realm.getInstance(RealmConfiguration) and Realm.getDefaultInstance().
* Deprecated Realm.migrateRealmAtPath(). It has been replaced by Realm.migrateRealm(RealmConfiguration).
* Deprecated Realm.deleteFile(). It has been replaced by Realm.deleteRealm(RealmConfiguration).
* Deprecated Realm.compactFile(). It has been replaced by Realm.compactRealm(RealmConfiguration).
* RealmList.add(), RealmList.addAt() and RealmList.set() now copy unmanaged objects transparently into Realm.
* Realm now works with Kotlin (M12+). (Thank you @cypressious)
* Fixed a performance regression introduced in 0.80.3 occurring during the validation of the Realm schema.
* Added a check to give a better error message when null is used as value for a primary key.
* Fixed unchecked cast warnings when building with Realm.
* Cleaned up examples (remove old test project).
* Added checking for missing generic type in RealmList fields in annotation processor.

## 0.80.3 (2015-05-22)
* Calling Realm.copyToRealmOrUpdate() with an object with a null primary key now throws a proper exception.
* Fixed a bug making it impossible to open Realms created by Realm-Cocoa if a model had a primary key defined.
* Trying to using Realm.copyToRealmOrUpdate() with an object with a null primary key now throws a proper exception.
* RealmChangedListener now also gets called on the same thread that did the commit.
* Fixed bug where Realm.createOrUpdateWithJson() reset Date and Binary data to default values if not found in the JSON output.
* Fixed a memory leak when using RealmBaseAdapter.
* RealmBaseAdapter now allow RealmResults to be null. (Thanks @zaki50)
* Fixed a bug where a change to a model class (`RealmList<A>` to `RealmList<B>`) would not throw a RealmMigrationNeededException.
* Fixed a bug where setting multiple RealmLists didn't remove the previously added objects.
* Solved ConcurrentModificationException thrown when addChangeListener/removeChangeListener got called in the onChange. (Thanks @beeender)
* Fixed duplicated listeners in the same realm instance. Trying to add duplicated listeners is ignored now. (Thanks @beeender)

## 0.80.2 (2015-05-04)
* Trying to use Realm.copyToRealmOrUpdate() with an object with a null primary key now throws a proper exception.
* RealmMigrationNeedException can now return the path to the Realm that needs to be migrated.
* Fixed bug where creating a Realm instance with a hashcode collision no longer returned the wrong Realm instance.
* Updated Realm Core to version 0.89.2
  - fixed bug causing a crash when opening an encrypted Realm file on ARM64 devices.

## 0.80.1 (2015-04-16)
* Realm.createOrUpdateWithJson() no longer resets fields to their default value if they are not found in the JSON input.
* Realm.compactRealmFile() now uses Realm Core's compact() method which is more failure resilient.
* Realm.copyToRealm() now correctly handles referenced child objects that are already in the Realm.
* The ARM64 binary is now properly a part of the Eclipse distribution package.
* A RealmMigrationExceptionNeeded is now properly thrown if @Index and @PrimaryKey are not set correctly during a migration.
* Fixed bug causing Realms to be cached even though they failed to open correctly.
* Added Realm.deleteRealmFile(File) method.
* Fixed bug causing queries to fail if multiple Realms has different field ordering.
* Fixed bug when using Realm.copyToRealm() with a primary key could crash if default value was already used in the Realm.
* Updated Realm Core to version 0.89.0
  - Improved performance for sorting RealmResults.
  - Improved performance for refreshing a Realm after inserting or modifying strings or binary data.
  - Fixed bug causing incorrect result when querying indexed fields.
  - Fixed bug causing corruption of string index when deleting an object where there are duplicate values for the indexed field.
  - Fixed bug causing a crash after compacting the Realm file.
* Added RealmQuery.isNull() and RealmQuery.isNotNull() for querying relationships.
* Fixed a potential NPE in the RealmList constructor.

## 0.80 (2015-03-11)
* Queries on relationships can be case sensitive.
* Fixed bug when importing JSONObjects containing NULL values.
* Fixed crash when trying to remove last element of a RealmList.
* Fixed bug crashing annotation processor when using "name" in model classes for RealmObject references
* Fixed problem occurring when opening an encrypted Realm with two different instances of the same key.
* Version checker no longer reports that updates are available when latest version is used.
* Added support for static fields in RealmObjects.
* Realm.writeEncryptedCopyTo() has been reenabled.

## 0.79.1 (2015-02-20)
* copyToRealm() no longer crashes on cyclic data structures.
* Fixed potential crash when using copyToRealmOrUpdate with an object graph containing a mix of elements with and without primary keys.

## 0.79 (2015-02-16)
* Added support for ARM64.
* Added RealmQuery.not() to negate a query condition.
* Added copyToRealmOrUpdate() and createOrUpdateFromJson() methods, that works for models with primary keys.
* Made the native libraries much smaller. Arm went from 1.8MB to 800KB.
* Better error reporting when trying to create or open a Realm file fails.
* Improved error reporting in case of missing accessors in model classes.
* Re-enabled RealmResults.remove(index) and RealmResults.removeLast().
* Primary keys are now supported through the @PrimaryKey annotation.
* Fixed error when instantiating a Realm with the wrong key.
* Throw an exception if deleteRealmFile() is called when there is an open instance of the Realm.
* Made migrations and compression methods synchronised.
* Removed methods deprecated in 0.76. Now Realm.allObjectsSorted() and RealmQuery.findAllSorted() need to be used instead.
* Reimplemented Realm.allObjectSorted() for better performance.

## 0.78 (2015-01-22)
* Added proper support for encryption. Encryption support is now included by default. Keys are now 64 bytes long.
* Added support to write an encrypted copy of a Realm.
* Realm no longer incorrectly warns that an instance has been closed too many times.
* Realm now shows a log warning if an instance is being finalized without being closed.
* Fixed bug causing Realms to be cached during a RealmMigration resulting in invalid realms being returned from Realm.getInstance().
* Updated core to 0.88.

## 0.77 (2015-01-16)
* Added Realm.allObjectsSorted() and RealmQuery.findAllSorted() and extending RealmResults.sort() for multi-field sorting.
* Added more logging capabilities at the JNI level.
* Added proper encryption support. NOTE: The key has been increased from 32 bytes to 64 bytes (see example).
* Added support for unmanaged objects and custom constructors.
* Added more precise imports in proxy classes to avoid ambiguous references.
* Added support for executing a transaction with a closure using Realm.executeTransaction().
* Added RealmObject.isValid() to test if an object is still accessible.
* RealmResults.sort() now has better error reporting.
* Fixed bug when doing queries on the elements of a RealmList, ie. like Realm.where(Foo.class).getBars().where().equalTo("name").
* Fixed bug causing refresh() to be called on background threads with closed Realms.
* Fixed bug where calling Realm.close() too many times could result in Realm not getting closed at all. This now triggers a log warning.
* Throw NoSuchMethodError when RealmResults.indexOf() is called, since it's not implemented yet.
* Improved handling of empty model classes in the annotation processor
* Removed deprecated static constructors.
* Introduced new static constructors based on File instead of Context, allowing to save Realm files in custom locations.
* RealmList.remove() now properly returns the removed object.
* Calling realm.close() no longer prevent updates to other open realm instances on the same thread.

## 0.76.0 (2014-12-19)
* RealmObjects can now be imported using JSON.
* Gradle wrapper updated to support Android Studio 1.0.
* Fixed bug in RealmObject.equals() so it now correctly compares two objects from the same Realm.
* Fixed bug in Realm crashing for receiving notifications after close().
* Realm class is now marked as final.
* Replaced concurrency example with a better thread example.
* Allowed to add/remove RealmChangeListeners in RealmChangeListeners.
* Upgraded to core 0.87.0 (encryption support, API changes).
* Close the Realm instance after migrations.
* Added a check to deny the writing of objects outside of a transaction.

## 0.75.1 (2014-12-03)
* Changed sort to be an in-place method.
* Renamed SORT_ORDER_DECENDING to SORT_ORDER_DESCENDING.
* Added sorting functionality to allObjects() and findAll().
* Fixed bug when querying a date column with equalTo(), it would act as lessThan()

## 0.75.0 (2014-11-28)
* Realm now implements Closeable, allowing better cleanup of native resources.
* Added writeCopyTo() and compactRealmFile() to write and compact a Realm to a new file.
* RealmObject.toString(), equals() and hashCode() now support models with cyclic references.
* RealmResults.iterator() and listIterator() now correctly iterates the results when using remove().
* Bug fixed in Exception text when field names was not matching the database.
* Bug fixed so Realm no longer throws an Exception when removing the last object.
* Bug fixed in RealmResults which prevented sub-querying.
* The Date type does not support millisecond resolution, and dates before 1901-12-13 and dates after 2038-01-19 are not supported on 32 bit systems.
* Fixed bug so Realm no longer throws an Exception when removing the last object.
* Fixed bug in RealmResults which prevented sub-querying.

## 0.74.0 (2014-11-19)
* Added support for more field/accessors naming conventions.
* Added case sensitive versions of string comparison operators equalTo and notEqualTo.
* Added where() to RealmList to initiate queries.
* Added verification of fields names in queries with links.
* Added exception for queries with invalid field name.
* Allow static methods in model classes.
* An exception will now be thrown if you try to move Realm, RealmResults or RealmObject between threads.
* Fixed a bug in the calculation of the maximum of date field in a RealmResults.
* Updated core to 0.86.0, fixing a bug in cancelling an empty transaction, and major query speedups with floats/doubles.
* Consistent handling of UTF-8 strings.
* removeFromRealm() now calls moveLastOver() which is faster and more reliable when deleting multiple objects.

## 0.73.1 (2014-11-05)
* Fixed a bug that would send infinite notifications in some instances.

## 0.73.0 (2014-11-04)
* Fixed a bug not allowing queries with more than 1024 conditions.
* Rewritten the notification system. The API did not change but it's now much more reliable.
* Added support for switching auto-refresh on and off (Realm.setAutoRefresh).
* Added RealmBaseAdapter and an example using it.
* Added deleteFromRealm() method to RealmObject.

## 0.72.0 (2014-10-27)
* Extended sorting support to more types: boolean, byte, short, int, long, float, double, Date, and String fields are now supported.
* Better support for Java 7 and 8 in the annotations processor.
* Better support for the Eclipse annotations processor.
* Added Eclipse support to the distribution folder.
* Added Realm.cancelTransaction() to cancel/abort/rollback a transaction.
* Added support for link queries in the form realm.where(Owner.class).equalTo("cat.age", 12).findAll().
* Faster implementation of RealmQuery.findFirst().
* Upgraded core to 0.85.1 (deep copying of strings in queries; preparation for link queries).

## 0.71.0 (2014-10-07)
* Simplified the release artifact to a single Jar file.
* Added support for Eclipse.
* Added support for deploying to Maven.
* Throw exception if nested transactions are used (it's not allowed).
* Javadoc updated.
* Fixed [bug in RealmResults](https://github.com/realm/realm-java/issues/453).
* New annotation @Index to add search index to a field (currently only supporting String fields).
* Made the annotations processor more verbose and strict.
* Added RealmQuery.count() method.
* Added a new example about concurrency.
* Upgraded to core 0.84.0.

## 0.70.1 (2014-09-30)
* Enabled unit testing for the realm project.
* Fixed handling of camel-cased field names.

## 0.70.0 (2014-09-29)
* This is the first public beta release.<|MERGE_RESOLUTION|>--- conflicted
+++ resolved
@@ -33,11 +33,7 @@
 ### Bug Fixes
 
 * Bug in `isNull()`, `isNotNull()`, `isEmpty()`, and `isNotEmpty()` when queries involve nullable fields in link queries (#4856).
-<<<<<<< HEAD
-* Fixed a bug in how to resolve field names when querying `@LinkingObjects` as the last field (#4864).
-=======
 * Bug in how to resolve field names when querying `@LinkingObjects` as the last field (#4864).
->>>>>>> ba35d434
 * Rare crash in `RealmLog` when log level was set to `LogLevel.DEBUG`.
 * [ObjectServer] Bug related to the behaviour of `SyncUser#logout` and the use of invalid `SyncUser` with `SyncConfiguration` (#4822).
 * [ObjectServer] Not all error codes from the server were recognized correctly, resulting in UNKNOWN being reported instead.
