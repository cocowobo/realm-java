<<<<<<< HEAD
## 3.5.0 (YYYY-MM-DD)

### Breaking Changes

* An `IllegalStateException` will be thrown if the given `RealmModule` doesn't include all required model classes (#3398).
* Removed `io.realm.internal.OutOfMemoryError`. `java.lang.OutOfMemoryError` will be thrown instead.
* Bumping schema version only without any actual schema changes will just succeed even when the migration block is not supplied. It threw an `RealmMigrationNeededException` before in the same case.

### Deprecated

### Enhancements

* Added `RealmConfiguration.Builder.compactOnLaunch()` to compact the file on launch (#3739).
* Added more detailed exception message for `RealmMigrationNeeded`.

=======
## 3.6.0 (YYYY-MM-DD)

### Enhancements

>>>>>>> ce3eb15e
### Bug Fixes

### Internal

<<<<<<< HEAD
* Use Object Store to do table initialization.
* Use Object Store to handle migration.
=======
>>>>>>> ce3eb15e

## 3.5.1 (YYYY-MM-DD)

### Bug Fixes

### Internal


## 3.5.0 (2017-07-11)

### Enhancements

* Added `RealmConfiguration.Builder.compactOnLaunch()` to compact the file on launch (#3739).
* [ObjectServer] Adding user lookup API for administrators (#4828).
* An `IllegalStateException` will be thrown if the given `RealmModule` doesn't include all required model classes (#3398).

### Bug Fixes

* Bug in `isNull()`, `isNotNull()`, `isEmpty()`, and `isNotEmpty()` when queries involve nullable fields in link queries (#4856).
* Bug in how to resolve field names when querying `@LinkingObjects` as the last field (#4864).
* Rare crash in `RealmLog` when log level was set to `LogLevel.DEBUG`.
* Broken case insensitive query with indexed field (#4788).
* [ObjectServer] Bug related to the behaviour of `SyncUser#logout` and the use of invalid `SyncUser` with `SyncConfiguration` (#4822).
* [ObjectServer] Not all error codes from the server were recognized correctly, resulting in UNKNOWN being reported instead.

### Internal

* Use Object Store to do table initialization.
* Removed `Table#Table()`, `Table#addEmptyRow()`, `Table#addEmptyRows()`, `Table#add(Object...)`, `Table#pivot(long,long,PivotType)` and `Table#createnative()`.
* Upgraded Realm Core to 2.8.6
* Upgraded Realm Sync to 1.10.5
* Removed `io.realm.internal.OutOfMemoryError`. `java.lang.OutOfMemoryError` will be thrown instead.


## 3.4.0 (2017-06-22)

### Breaking Changes

* [ObjectServer] Updated protocol version to 18 which is only compatible with ROS > 1.6.0.

### Deprecated

* `RealmSchema.close()` and `RealmObjectSchema.close()`. They don't need to be closed manually. They were added to the public API by mistake.

### Enhancements

* [ObjectServer] Added support for Sync Progress Notifications through `SyncSession.addDownloadProgressListener(ProgressMode, ProgressListener)` and `SyncSession.addUploadProgressListener(ProgressMode, ProgressListener)` (#4104).
* [ObjectServer] Added `SyncSession.getState()` (#4784).
* Added support for querying inverse relationships (#2904).
* Moved inverse relationships out of beta stage.
* Added `Realm.getDefaultConfiguration()` (#4725).

### Bug Fixes

* [ObjectServer] Bug which may crash when the JNI local reference limitation was reached on sync client thread.
* [ObjectServer] Retrying connections with exponential backoff, when encountering `ConnectException` (#4310).
* When converting nullable BLOB field to required, `null` values should be converted to `byte[0]` instead of `byte[1]`.
* Bug which may cause duplicated primary key values when migrating a nullable primary key field to not nullable. `RealmObjectSchema.setRequired()` and `RealmObjectSchema.setNullable()` will throw when converting a nullable primary key field with null values stored to a required primary key field.

### Internal

* Upgraded to Realm Sync 1.10.1
* Upgraded to Realm Core 2.8.4

### Credits

* Thanks to Anis Ben Nsir (@abennsir) for upgrading Roboelectric in the unitTestExample (#4698).


## 3.3.2 (2017-06-09)

### Bug Fixes

* [ObjectServer] Crash when an authentication error happens (#4726).
* [ObjectServer] Enabled encryption with Sync (#4561).
* [ObjectServer] Admin users did not connect correctly to the server (#4750).

### Internal

* Factor out internal interface ManagedObject.

## 3.3.1 (2017-05-26)

### Bug Fixes

* [ObjectServer] Accepted extra columns against synced Realm (#4706).


## 3.3.0 (2017-05-24)

### Enhancements

* [ObjectServer] Added two options to `SyncConfiguration` to provide a trusted root CA `trustedRootCA` and to disable SSL validation `disableSSLVerification` (#4371).
* [ObjectServer] Added support for changing passwords through `SyncUser.changePassword()` using an admin user (#4588).

### Bug Fixes

* Queries on proguarded Realm model classes, failed with "Table not found" (#4673).


## 3.2.1 (2017-05-19)

### Enhancements

* Not in transaction illegal state exception message changed to "Cannot modify managed objects outside of a write transaction.".

### Bug Fixes

* [ObjectServer] `schemaVersion` was mistakenly required in order to trigger migrations (#4658).
* [ObjectServer] Fields removed from model classes will now correctly be hidden instead of throwing an exception when opening the Realm (#4658).
* Random crashes which were caused by a race condition in encrypted Realm (#4343).

### Internal

* Upgraded to Realm Sync 1.8.5.
* Upgraded to Realm Core 2.8.0.

## 3.2.0 (2017-05-16)

### Enhancements

* [ObjectServer] Added support for `SyncUser.isAdmin()` (#4353).
* [ObjectServer] Added support for changing passwords through `SyncUser.changePassword()` (#4423).
* [ObjectServer] Added support for `SyncConfiguration.Builder.waitForInitialRemoteData()` (#4270).
* Transient fields are now allowed in model classes, but are implicitly treated as having the `@Ignore` annotation (#4279).
* Added `Realm.refresh()` and `DynamicRealm.refresh()` (#3476).
* Added `Realm.getInstanceAsync()` and `DynamicRealm.getInstanceAsync()` (#2299).
* Added `DynamicRealmObject#linkingObjects(String,String)` to support linking objects on `DynamicRealm` (#4492).
* Added support for read only Realms using `RealmConfiguration.Builder.readOnly()` and `SyncConfiguration.Builder.readOnly()`(#1147).
* Change listeners will now auto-expand variable names to be more descriptive when using Android Studio.
* The `toString()` methods for the standard and dynamic proxies now print "proxy", or "dynamic" before the left bracket enclosing the data.

### Bug Fixes

* `@LinkingObjects` annotation now also works with Kotlin (#4611).

### Internal

* Use separated locks for different `RealmCache`s (#4551).

## 3.1.4 (2017-05-04)

## Bug fixes

* Added missing row validation check in certain cases on invalidated/deleted objects (#4540).
* Initializing Realm is now more resilient if `Context.getFilesDir()` isn't working correctly (#4493).
* `OrderedRealmCollectionSnapshot.get()` returned a wrong object (#4554).
* `onSuccess` callback got triggered infinitely if a synced transaction was committed in the async transaction's `onSuccess` callback (#4594).

## 3.1.3 (2017-04-20)

### Enhancements

* [ObjectServer] Resume synchronization as soon as the connectivity is back (#4141).

### Bug Fixes

* `equals()` and `hashCode()` of managed `RealmObject`s that come from linking objects don't work correctly (#4487).
* Field name was missing in exception message when `null` was set to required field (#4484).
* Now throws `IllegalStateException` when a getter of linking objects is called against deleted or not yet loaded `RealmObject`s (#4499).
* `NullPointerException` caused by local transaction inside the listener of `findFirstAsync()`'s results (#4495).
* Native crash when adding listeners to `RealmObject` after removing listeners from the same `RealmObject` before (#4502).
* Native crash with "Invalid argument" error happened on some Android 7.1.1 devices when opening Realm on external storage (#4461).
* `OrderedRealmCollectionChangeListener` didn't report change ranges correctly when circular link's field changed (#4474).

### Internal

* Upgraded to Realm Sync 1.6.0.
* Upgraded to Realm Core 2.6.1.

## 3.1.2 (2017-04-12)

### Bug Fixes

* Crash caused by JNI couldn't find `OsObject.notifyChangeListeners` when ProGuard is enabled (#4461).
* Incompatible return type of `RealmSchema.getAll()` and `BaseRealm.getSchema()` (#4443).
* Memory leaked when synced Realm was initialized (#4465).
* An `IllegalStateException` will be thrown when starting iterating `OrderedRealmCollection` if the Realm is closed (#4471).

## 3.1.1 (2017-04-07)

### Bug Fixes

* Crash caused by Listeners on `RealmObject` getting triggered the 2nd time with different changed field (#4437).
* Unintentionally exposing `StandardRealmSchema` (#4443).
* Workaround for crashes on specific Samsung devices which are caused by a buggy `memmove` call (#3651).

## 3.1.0 (2017-04-05)

### Breaking Changes

* Updated file format of Realm files. Existing Realm files will automatically be migrated to the new format when they are opened, but older versions of Realm cannot open these files.
* [ObjectServer] Due to file format changes, Realm Object Server 1.3.0 or later is required.

### Enhancements

* Added support for reverse relationships through the `@LinkingObjects` annotation. See `io.realm.annotations.LinkingObjects` for documentation.  
  * This feature is in `@Beta`.
  * Queries on linking objects do not work.  Queries like `where(...).equalTo("field.linkingObjects.id", 7).findAll()` are not yet supported.
  * Backlink verification is incomplete.  Evil code can cause native crashes.
* The listener on `RealmObject` will only be triggered if the object changes (#3894).
* Added `RealmObjectChangeListener` interface that provide detailed information about `RealmObject` field changes.
* Listeners on `RealmList` and `RealmResults` will be triggered immediately when the transaction is committed on the same thread (#4245).
* The real `RealmMigrationNeededException` is now thrown instead of `IllegalArgumentException` if no migration is provided for a Realm that requires it.
* `RealmQuery.distinct()` can be performed on unindexed fields (#2285).
* `targetSdkVersion` is now 25.
* [ObjectServer] In case of a Client Reset, information about the location of the backed up Realm file is now reported through the `ErrorHandler` interface (#4080).
* [ObjectServer] Authentication URLs now automatically append `/auth` if no other path segment is set (#4370).

### Bug Fixes

* Crash with `LogicError` with `Bad version number` on notifier thread (#4369).
* `Realm.migrateRealm(RealmConfiguration)` now fails correctly with an `IllegalArgumentException` if a `SyncConfiguration` is provided (#4075).
* Potential cause for Realm file corruptions (never reported).
* Add `@Override` annotation to proxy class accessors and stop using raw type in proxy classes in order to remove warnings from javac (#4329).
* `findFirstAsync()` now returns an invalid object if there is no object matches the query condition instead of running the query repeatedly until it can find one (#4352).
* [ObjectServer] Changing the log level after starting a session now works correctly (#4337).

### Internal

* Using the Object Store's Session and SyncManager.
* Upgraded to Realm Sync 1.5.0.
* Upgraded to Realm Core 2.5.1.
* Upgraded Gradle to 3.4.1

## 3.0.0 (2017-02-28)

### Breaking Changes

* `RealmResults.distinct()` returns a new `RealmResults` object instead of filtering on the original object (#2947).
* `RealmResults` is auto-updated continuously. Any transaction on the current thread which may have an impact on the order or elements of the `RealmResults` will change the `RealmResults` immediately instead of change it in the next event loop. The standard `RealmResults.iterator()` will continue to work as normal, which means that you can still delete or modify elements without impacting the iterator. The same is not true for simple for-loops. In some cases a simple for-loop will not work (https://realm.io/docs/java/3.0.0/api/io/realm/OrderedRealmCollection.html#loops), and you must use the new createSnapshot() method.
* `RealmChangeListener` on `RealmObject` will now also be triggered when the object is deleted. Use `RealmObject.isValid()` to check this state(#3138).
* `RealmObject.asObservable()` will now emit the object when it is deleted. Use `RealmObject.isValid()` to check this state (#3138).
* Removed deprecated classes `Logger` and `AndroidLogger` (#4050).

### Deprecated

* `RealmResults.removeChangeListeners()`. Use `RealmResults.removeAllChangeListeners()` instead.
* `RealmObject.removeChangeListeners()`. Use `RealmObject.removeAllChangeListeners()` instead.
* `RealmResults.distinct()` and `RealmResults.distinctAsync()`. Use `RealmQuery.distinct()` and `RealmQuery.distinctAsync()` instead.

### Enhancements

* Added support for sorting by link's field (#672).
* Added `OrderedRealmCollectionSnapshot` class and `OrderedRealmCollection.createSnapshot()` method. `OrderedRealmCollectionSnapshot` is useful when changing `RealmResults` or `RealmList` in simple loops.
* Added `OrderedRealmCollectionChangeListener` interface for supporting fine-grained collection notifications.
* Added support for ChangeListeners on `RealmList`.
* Added `RealmList.asObservable()`.

### Bug Fixes

* Element type checking in `DynamicRealmObject#setList()` (#4252).
* Now throws `IllegalStateException` instead of process crash when any of thread confined methods in `RealmQuery` is called from wrong thread (#4228).
* Now throws `IllegalStateException` when any of thread confined methods in `DynamicRealmObject` is called from wrong thread (#4258).

### Internal

* Use Object Store's `Results` as the backend for `RealmResults` (#3372).
  - Use Object Store's notification mechanism to trigger listeners.
  - Local commits triggers Realm global listener and `RealmObject` listener on current thread immediately instead of in the next event loop.


## 2.3.2 (2017-02-27)

### Bug fixes

* Log levels in JNI layer were all reported as "Error" (#4204).
* Encrypted realms can end up corrupted if many threads are reading and writing at the same time (#4128).
* "Read-only file system" exception when compacting Realm file on external storage (#4140).

### Internal

* Updated to Realm Sync v1.2.1.
* Updated to Realm Core v2.3.2.

### Enhancements

* Improved performance of getters and setters in proxy classes.


## 2.3.1 (2017-02-07)

### Enhancements

* [ObjectServer] The `serverUrl` given to `SyncConfiguration.Builder()` is now more lenient and will also accept only paths as argument (#4144).
* [ObjectServer] Add a timer to refresh periodically the access_token.

### Bug fixes

* NPE problem in SharedRealm.finalize() (#3730).
* `RealmList.contains()` and `RealmResults.contains()` now correctly use custom `equals()` method on Realm model classes.
* Build error when the project is using Kotlin (#4087).
* Bug causing classes to be replaced by classes already in Gradle's classpath (#3568).
* NullPointerException when notifying a single object that it changed (#4086).


## 2.3.0 (2017-01-19)

### Object Server API Changes

* Realm Sync v1.0.0 has been released, and Realm Mobile Platform is no longer considered in beta.
* Breaking change: Location of Realm files are now placed in `getFilesDir()/<userIdentifier>` instead of `getFilesDir()/`.
  This is done in order to support shared Realms among users, while each user retaining their own local copy.
* Breaking change: `SyncUser.all()` now returns Map instead of List.
* Breaking change: Added a default `UserStore` saving users in a Realm file (`RealmFileUserStore`).
* Breaking change: Added multi-user support to `UserStore`. Added `get(String)` and `remove(String)`, removed `remove()` and renamed `get()` to `getCurrent()`.
* Breaking change: Changed the order of arguments to `SyncCredentials.custom()` to match iOS: token, provider, userInfo.
* Added support for `PermissionOffer` and `PermissionOfferResponse` to `SyncUser.getManagementRealm()`.
* Exceptions thrown in error handlers are ignored but logged (#3559).
* Removed unused public constants in `SyncConfiguration` (#4047).
* Fixed bug, preventing Sync client to renew the access token (#4038) (#4039).
* Now `SyncUser.logout()` properly revokes tokens (#3639).

### Bug fixes

* Fixed native memory leak setting the value of a primary key (#3993).
* Activated Realm's annotation processor on connectedTest when the project is using kapt (#4008).
* Fixed "too many open files" issue (#4002).
* Added temporary work-around for bug crashing Samsung Tab 3 devices on startup (#3651).

### Enhancements

* Added `like` predicate for String fields (#3752).

### Internal

* Updated to Realm Sync v1.0.0.
* Added a Realm backup when receiving a Sync client reset message from the server.

## 2.2.2 (2017-01-16)

### Object Server API Changes (In Beta)

* Disabled `Realm.compactRealm()` when sync is enabled as it might corrupt the Realm (https://github.com/realm/realm-core/issues/2345).

### Bug fixes

* "operation not permitted" issue when creating Realm file on some devices' external storage (#3629).
* Crash on API 10 devices (#3726).
* `UnsatisfiedLinkError` caused by `pipe2` (#3945).
* Unrecoverable error with message "Try again" when the notification fifo is full (#3964).
* Realm migration wasn't triggered when the primary key definition was altered (#3966).
* Use phantom reference to solve the finalize time out issue (#2496).

### Enhancements

* All major public classes are now non-final. This is mostly a compromise to support Mockito. All protected fields/methods are still not considered part of the public API and can change without notice (#3869).
* All Realm instances share a single notification daemon thread.
* Fixed Java lint warnings with generated proxy classes (#2929).

### Internal

* Upgraded Realm Core to 2.3.0.
* Upgraded Realm Sync to 1.0.0-BETA-6.5.

## 2.2.1 (2016-11-12)

### Object Server API Changes (In Beta)

* Fixed `SyncConfiguration.toString()` so it now outputs a correct description instead of an empty string (#3787).

### Bug fixes

* Added version number to the native library, preventing ReLinker from accidentally loading old code (#3775).
* `Realm.getLocalInstanceCount(config)` throwing NullPointerException if called after all Realms have been closed (#3791).

## 2.2.0 (2016-11-12)

### Object Server API Changes (In Beta)

* Added support for `SyncUser.getManagementRealm()` and permission changes.

### Bug fixes

* Kotlin projects no longer create the `RealmDefaultModule` if no Realm model classes are present (#3746).
* Remove `includedescriptorclasses` option from ProGuard rule file in order to support built-in shrinker of Android Gradle Plugin (#3714).
* Unexpected `RealmMigrationNeededException` was thrown when a field was added to synced Realm.

### Enhancements

* Added support for the `annotationProcessor` configuration provided by Android Gradle Plugin 2.2.0 or later. Realm plugin adds its annotation processor to the `annotationProcessor` configuration instead of `apt` configuration if it is available and the `com.neenbedankt.android-apt` plugin is not used. In Kotlin projects, `kapt` is used instead of the `annotationProcessor` configuration (#3026).

## 2.1.1 (2016-10-27)

### Bug fixes

* Fixed a bug in `Realm.insert` and `Realm.insertOrUpdate` methods causing a `StackOverFlow` when you try to insert a cyclic graph of objects between Realms (#3732).

### Object Server API Changes (In Beta)

* Set default RxFactory to `SyncConfiguration`.

### Bug fixes

* ProGuard configuration introduced in 2.1.0 unexpectedly kept classes that did not have the @KeepMember annotation (#3689).

## 2.1.0 (2016-10-25)

### Breaking changes

* * `SecureUserStore` has been moved to its own GitHub repository: https://github.com/realm/realm-android-user-store
  See https://github.com/realm/realm-android-user-store/blob/master/README.md for further info on how to include it.


### Object Server API Changes (In Beta)

* Renamed `User` to `SyncUser`, `Credentials` to `SyncCredentials` and `Session` to `SyncSession` to align names with Cocoa.
* Removed `SyncManager.setLogLevel()`. Use `RealmLog.setLevel()` instead.
* `SyncUser.logout()` now correctly clears `SyncUser.currentUser()` (#3638).
* Missing ProGuard configuration for libraries used by Sync extension (#3596).
* Error handler was not called when sync session failed (#3597).
* Added `User.all()` that returns all known Realm Object Server users.
* Upgraded Realm Sync to 1.0.0-BETA-3.2

### Deprecated

* `Logger`. Use `RealmLogger` instead.
* `AndroidLogger`. The logger for Android is implemented in native code instead.

### Bug fixes

* The following were not kept by ProGuard: names of native methods not in the `io.realm.internal` package, names of classes used in method signature (#3596).
* Permission error when a database file was located on external storage (#3140).
* Memory leak when unsubscribing from a RealmResults/RealmObject RxJava Observable (#3552).

### Enhancements

* `Realm.compactRealm()` now works for encrypted Realms.
* Added `first(E defaultValue)` and `last(E defaultValue)` methods to `RealmList` and `RealmResult`. These methods will return the provided object instead of throwing an `IndexOutOfBoundsException` if the list is empty.
* Reduce transformer logger verbosity (#3608).
* `RealmLog.setLevel(int)` for setting the log level across all loggers.

### Internal

* Upgraded Realm Core to 2.1.3

### Credits

* Thanks to Max Furman (@maxfurman) for adding support for `first()` and `last()` default values.

## 2.0.2 (2016-10-06)

This release is not protocol-compatible with previous versions of the Realm Mobile Platform. The base library is still fully compatible.

### Bug fixes

* Build error when using Java 7 (#3563).

### Internal

* Upgraded Realm Core to 2.1.0
* Upgraded Realm Sync to 1.0.0-BETA-2.0.

## 2.0.1 (2016-10-05)

### Bug fixes

* `android.net.conn.CONNECTIVITY_CHANGE` broadcast caused `RuntimeException` if sync extension was disabled (#3505).
* `android.net.conn.CONNECTIVITY_CHANGE` was not delivered on Android 7 devices.
* `distinctAsync` did not respect other query parameters (#3537).
* `ConcurrentModificationException` from Gradle when building an application (#3501).

### Internal

* Upgraded to Realm Core 2.0.1 / Realm Sync 1.3-BETA

## 2.0.0 (2016-09-27)

This release introduces support for the Realm Mobile Platform!
See <https://realm.io/news/introducing-realm-mobile-platform/> for an overview of these great new features.

### Breaking Changes

* Files written by Realm 2.0 cannot be read by 1.x or earlier versions. Old files can still be opened.
* It is now required to call `Realm.init(Context)` before calling any other Realm API.
* Removed `RealmConfiguration.Builder(Context)`, `RealmConfiguration.Builder(Context, File)` and `RealmConfiguration.Builder(File)` constructors.
* `isValid()` now always returns `true` instead of `false` for unmanaged `RealmObject` and `RealmList`. This puts it in line with the behaviour of the Cocoa and .NET API's (#3101).
* armeabi is not supported anymore.
* Added new `RealmFileException`.
  - `IncompatibleLockFileException` has been removed and replaced by `RealmFileException` with kind `INCOMPATIBLE_LOCK_FILE`.
  - `RealmIOExcpetion` has been removed and replaced by `RealmFileException`.
* `RealmConfiguration.Builder.assetFile(Context, String)` has been renamed to `RealmConfiguration.Builder.assetFile(String)`.
* Object with primary key is now required to define it when the object is created. This means that `Realm.createObject(Class<E>)` and `DynamicRealm.createObject(String)` now throws `RealmException` if they are used to create an object with a primary key field. Use `Realm.createObject(Class<E>, Object)` or `DynamicRealm.createObject(String, Object)` instead.
* Importing from JSON without the primary key field defined in the JSON object now throws `IllegalArgumentException`.
* Now `Realm.beginTransaction()`, `Realm.executeTransaction()` and `Realm.waitForChange()` throw `RealmMigrationNeededException` if a remote process introduces incompatible schema changes (#3409).
* The primary key value of an object can no longer be changed after the object was created. Instead a new object must be created and all fields copied over.
* Now `Realm.createObject(Class)` and `Realm.createObject(Class,Object)` take the values from the model's fields and default constructor. Creating objects through the `DynamicRealm` does not use these values (#777).
* When `Realm.create*FromJson()`s create a new `RealmObject`, now they take the default values defined by the field itself and its default constructor for those fields that are not defined in the JSON object.

### Enhancements

* Added `realmObject.isManaged()`, `RealmObject.isManaged(obj)` and `RealmCollection.isManaged()` (#3101).
* Added `RealmConfiguration.Builder.directory(File)`.
* `RealmLog` has been moved to the public API. It is now possible to control which events Realm emit to Logcat. See the `RealmLog` class for more details.
* Typed `RealmObject`s can now continue to access their fields properly even though the schema was changed while the Realm was open (#3409).
* A `RealmMigrationNeededException` will be thrown with a cause to show the detailed message when a migration is needed and the migration block is not in the `RealmConfiguration`.


### Bug fixes

* Fixed a lint error in proxy classes when the 'minSdkVersion' of user's project is smaller than 11 (#3356).
* Fixed a potential crash when there were lots of async queries waiting in the queue.
* Fixed a bug causing the Realm Transformer to not transform field access in the model's constructors (#3361).
* Fixed a bug causing a build failure when the Realm Transformer adds accessors to a model class that was already transformed in other project (#3469).
* Fixed a bug causing the `NullPointerException` when calling getters/setters in the model's constructors (#2536).

### Internal

* Moved JNI build to CMake.
* Updated Realm Core to 2.0.0.
* Updated ReLinker to 1.2.2.

## 1.2.0 (2016-08-19)

### Bug fixes

* Throw a proper exception when operating on a non-existing field with the dynamic API (#3292).
* `DynamicRealmObject.setList` should only accept `RealmList<DynamicRealmObject>` (#3280).
* `DynamicRealmObject.getX(fieldName)` now throws a proper exception instead of a native crash when called with a field name of the wrong type (#3294).
* Fixed a concurrency crash which might happen when `Realm.executeTransactionAsync()` tried to call `onSucess` after the Realm was closed.

### Enhancements

* Added `RealmQuery.in()` for a comparison against multiple values.
* Added byte array (`byte[]`) support to `RealmQuery`'s `equalTo` and `notEqualTo` methods.
* Optimized internal caching of schema classes (#3315).

### Internal

* Updated Realm Core to 1.5.1.
* Improved sorting speed.
* Completely removed the `OptionalAPITransformer`.

### Credits

* Thanks to Brenden Kromhout (@bkromhout) for adding binary array support to `equalTo` and `notEqualTo`.

## 1.1.1 (2016-07-01)

### Bug fixes

* Fixed a wrong JNI method declaration which might cause "method not found" crash on some devices.
* Fixed a bug that `Error` in the background async thread is not forwarded to the caller thread.
* Fixed a crash when an empty `Collection` is passed to `insert()`/`insertOrUpdate()` (#3103).
* Fixed a bug that does not transfer the primary key when `RealmSchemaObject.setClassName()` is called to rename a class (#3118).
* Fixed bug in `Realm.insert` and `Realm.insertOrUpdate` methods causing a `RealmList` to be cleared when inserting a managed `RealmModel` (#3105).
* Fixed a concurrency allocation bug in storage engine which might lead to some random crashes.
* Bulk insertion now throws if it is not called in a transaction (#3173).
* The IllegalStateException thrown when accessing an empty RealmObject is now more meaningful (#3200).
* `insert()` now correctly throws an exception if two different objects have the same primary key (#3212).
* Blackberry Z10 throwing "Function not implemented" (#3178).
* Reduced the number of file descriptors used by Realm Core (#3197).
* Throw a proper `IllegalStateException` if a `RealmChangeListener` is used inside an IntentService (#2875).

### Enhancements

* The Realm Annotation processor no longer consumes the Realm annotations. Allowing other annotation processors to run.

### Internal

* Updated Realm Core to 1.4.2.
* Improved sorting speed.

## 1.1.0 (2016-06-30)

### Bug fixes

* A number of bug fixes in the storage engine related to memory management in rare cases when a Realm has been compacted.
* Disabled the optional API transformer since it has problems with DexGuard (#3022).
* `OnSuccess.OnSuccess()` might not be called with the correct Realm version for async transaction (#1893).
* Fixed a bug in `copyToRealm()` causing a cyclic dependency objects being duplicated.
* Fixed a build failure when model class has a conflicting name such as `Map`, `List`, `String`, ... (#3077).

### Enhancements

* Added `insert(RealmModel obj)`, `insertOrUpdate(RealmModel obj)`, `insert(Collection<RealmModel> collection)` and `insertOrUpdate(Collection<RealmModel> collection)` to perform batch inserts (#1684).
* Enhanced `Table.toString()` to show a PrimaryKey field details (#2903).
* Enabled ReLinker when loading a Realm from a custom path by adding a `RealmConfiguration.Builder(Context, File)` constructor (#2900).
* Changed `targetSdkVersion` of `realm-library` to 24.
* Logs warning if `DynamicRealm` is not closed when GC happens as it does for `Realm`.

### Deprecated

* `RealmConfiguration.Builder(File)`. Use `RealmConfiguration.Builder(Context, File)` instead.

### Internal

* Updated Realm Core to 1.2.0.

## 1.0.1 (2016-05-25)

### Bug fixes

* Fixed a crash when calling `Table.toString()` in debugger (#2429).
* Fixed a race condition which would cause some `RealmResults` to not be properly updated inside a `RealmChangeListener`. This could result in crashes when accessing items from those results (#2926/#2951).
* Revised `RealmResults.isLoaded()` description (#2895).
* Fixed a bug that could cause Realm to lose track of primary key when using `RealmObjectSchema.removeField()` and `RealmObjectSchema.renameField()` (#2829/#2926).
* Fixed a bug that prevented some devices from finding async related JNI methods correctly.
* Updated ProGuard configuration in order not to depend on Android's default configuration (#2972).
* Fixed a race condition between Realms notifications and other UI events. This could e.g. cause ListView to crash (#2990).
* Fixed a bug that allowed both `RealmConfiguration.Builder.assetFile()`/`deleteRealmIfMigrationNeeded()` to be configured at the same time, which leads to the asset file accidentally being deleted in migrations (#2933).
* Realm crashed outright when the same Realm file was opened in two processes. Realm will now optimistically retry opening for 1 second before throwing an Error (#2459).

### Enhancements

* Removes RxJava related APIs during bytecode transforming to make RealmObject plays well with reflection when rx.Observable doesn't exist.

## 1.0.0 (2016-05-25)

No changes since 0.91.1.

## 0.91.1 (2016-05-25)

* Updated Realm Core to 1.0.1.

### Bug fixes

* Fixed a bug when opening a Realm causes a staled memory mapping. Symptoms are error messages like "Bad or incompatible history type", "File format version doesn't match", and "Encrypted interprocess sharing is currently unsupported".

## 0.91.0 (2016-05-20)

* Updated Realm Core to 1.0.0.

### Breaking changes

* Removed all `@Deprecated` methods.
* Calling `Realm.setAutoRefresh()` or `DynamicRealm.setAutoRefresh()` from non-Looper thread throws `IllegalStateException` even if the `autoRefresh` is false (#2820).

### Bug fixes

* Calling RealmResults.deleteAllFromRealm() might lead to native crash (#2759).
* The annotation processor now correctly reports an error if trying to reference interfaces in model classes (#2808).
* Added null check to `addChangeListener` and `removeChangeListener` in `Realm` and `DynamicRealm` (#2772).
* Calling `RealmObjectSchema.addPrimaryKey()` adds an index to the primary key field, and calling `RealmObjectSchema.removePrimaryKey()` removes the index from the field (#2832).
* Log files are not deleted when calling `Realm.deleteRealm()` (#2834).

### Enhancements

* Upgrading to OpenSSL 1.0.1t. From July 11, 2016, Google Play only accept apps using OpenSSL 1.0.1r or later (https://support.google.com/faqs/answer/6376725, #2749).
* Added support for automatically copying an initial database from assets using `RealmConfiguration.Builder.assetFile()`.
* Better error messages when certain file operations fail.

### Credits

* Paweł Surówka (@thesurix) for adding the `RealmConfiguration.Builder.assetFile()`.

## 0.90.1

* Updated Realm Core to 0.100.2.

### Bug fixes

* Opening a Realm while closing a Realm in another thread could lead to a race condition.
* Automatic migration to the new file format could in rare circumstances lead to a crash.
* Fixing a race condition that may occur when using Async API (#2724).
* Fixed CannotCompileException when related class definition in android.jar cannot be found (#2703).

### Enhancements

* Prints path when file related exceptions are thrown.

## 0.90.0

* Updated Realm Core to 0.100.0.

### Breaking changes

* RealmChangeListener provides the changed object/Realm/collection as well (#1594).
* All JSON methods on Realm now only wraps JSONException in RealmException. All other Exceptions are thrown as they are.
* Marked all methods on `RealmObject` and all public classes final (#1594).
* Removed `BaseRealm` from the public API.
* Removed `HandlerController` from the public API.
* Removed constructor of `RealmAsyncTask` from the public API (#1594).
* `RealmBaseAdapter` has been moved to its own GitHub repository: https://github.com/realm/realm-android-adapters
  See https://github.com/realm/realm-android-adapters/blob/master/README.md for further info on how to include it.
* File format of Realm files is changed. Files will be automatically upgraded but opening a Realm file with older
  versions of Realm is not possible.

### Deprecated

* `Realm.allObjects*()`. Use `Realm.where(clazz).findAll*()` instead.
* `Realm.distinct*()`. Use `Realm.where(clazz).distinct*()` instead.
* `DynamicRealm.allObjects*()`. Use `DynamicRealm.where(className).findAll*()` instead.
* `DynamicRealm.distinct*()`. Use `DynamicRealm.where(className).distinct*()` instead.
* `Realm.allObjectsSorted(field, sort, field, sort, field, sort)`. Use `RealmQuery.findAllSorted(field[], sort[])`` instead.
* `RealmQuery.findAllSorted(field, sort, field, sort, field, sort)`. Use `RealmQuery.findAllSorted(field[], sort[])`` instead.
* `RealmQuery.findAllSortedAsync(field, sort, field, sort, field, sort)`. Use `RealmQuery.findAllSortedAsync(field[], sort[])`` instead.
* `RealmConfiguration.setModules()`. Use `RealmConfiguration.modules()` instead.
* `Realm.refresh()` and `DynamicRealm.refresh()`. Use `Realm.waitForChange()`/`stopWaitForChange()` or `DynamicRealm.waitForChange()`/`stopWaitForChange()` instead.

### Enhancements

* `RealmObjectSchema.getPrimaryKey()` (#2636).
* `Realm.createObject(Class, Object)` for creating objects with a primary key directly.
* Unit tests in Android library projects now detect Realm model classes.
* Better error message if `equals()` and `hashCode()` are not properly overridden in custom Migration classes.
* Expanding the precision of `Date` fields to cover full range (#833).
* `Realm.waitForChange()`/`stopWaitForChange()` and `DynamicRealm.waitForChange()`/`stopWaitForChange()` (#2386).

### Bug fixes

* `RealmChangeListener` on `RealmObject` is not triggered when adding listener on returned `RealmObject` of `copyToRealmOrUpdate()` (#2569).

### Credits

* Thanks to Brenden Kromhout (@bkromhout) for adding `RealmObjectSchema.getPrimaryKey()`.

## 0.89.1

### Bug fixes

* @PrimaryKey + @Required on String type primary key no longer throws when using copyToRealm or copyToRealmOrUpdate (#2653).
* Primary key is cleared/changed when calling RealmSchema.remove()/RealmSchema.rename() (#2555).
* Objects implementing RealmModel can be used as a field of RealmModel/RealmObject (#2654).

## 0.89.0

### Breaking changes

* @PrimaryKey field value can now be null for String, Byte, Short, Integer, and Long types. Older Realms should be migrated, using RealmObjectSchema.setNullable(), or by adding the @Required annotation. (#2515).
* `RealmResults.clear()` now throws UnsupportedOperationException. Use `RealmResults.deleteAllFromRealm()` instead.
* `RealmResults.remove(int)` now throws UnsupportedOperationException. Use `RealmResults.deleteFromRealm(int)` instead.
* `RealmResults.sort()` and `RealmList.sort()` now return the sorted result instead of sorting in-place.
* `RealmList.first()` and `RealmList.last()` now throw `ArrayIndexOutOfBoundsException` if `RealmList` is empty.
* Removed deprecated method `Realm.getTable()` from public API.
* `Realm.refresh()` and `DynamicRealm.refresh()` on a Looper no longer have any effect. `RealmObject` and `RealmResults` are always updated on the next event loop.

### Deprecated

* `RealmObject.removeFromRealm()` in place of `RealmObject.deleteFromRealm()`
* `Realm.clear(Class)` in favour of `Realm.delete(Class)`.
* `DynamicRealm.clear(Class)` in place of `DynamicRealm.delete(Class)`.

### Enhancements

* Added a `RealmModel` interface that can be used instead of extending `RealmObject`.
* `RealmCollection` and `OrderedRealmCollection` interfaces have been added. `RealmList` and `RealmResults` both implement these.
* `RealmBaseAdapter` now accept an `OrderedRealmCollection` instead of only `RealmResults`.
* `RealmObjectSchema.isPrimaryKey(String)` (#2440)
* `RealmConfiguration.initialData(Realm.Transaction)` can now be used to populate a Realm file before it is used for the first time.

### Bug fixes

* `RealmObjectSchema.isRequired(String)` and `RealmObjectSchema.isNullable(String)` don't throw when the given field name doesn't exist.

### Credits

* Thanks to @thesurix for adding `RealmConfiguration.initialData()`.

## 0.88.3

* Updated Realm Core to 0.97.3.

### Enhancements

* Throws an IllegalArgumentException when calling Realm.copyToRealm()/Realm.copyToRealmOrUpdate() with a RealmObject which belongs to another Realm instance in a different thread.
* Improved speed of cleaning up native resources (#2496).

### Bug fixes

* Field annotated with @Ignored should not have accessors generated by the bytecode transformer (#2478).
* RealmResults and RealmObjects can no longer accidentially be GC'ed if using `asObservable()`. Previously this caused the observable to stop emitting. (#2485).
* Fixed an build issue when using Realm in library projects on Windows (#2484).
* Custom equals(), toString() and hashCode() are no longer incorrectly overwritten by the proxy class (#2545).

## 0.88.2

* Updated Realm Core to 0.97.2.

### Enhancements

* Outputs additional information when incompatible lock file error occurs.

### Bug fixes

* Race condition causing BadVersionException when running multiple async writes and queries at the same time (#2021/#2391/#2417).

## 0.88.1

### Bug fixes

* Prevent throwing NullPointerException in RealmConfiguration.equals(RealmConfiguration) when RxJava is not in the classpath (#2416).
* RealmTransformer fails because of missing annotation classes in user's project (#2413).
* Added SONAME header to shared libraries (#2432).
* now DynamicRealmObject.toString() correctly shows null value as "null" and the format is aligned to the String from typed RealmObject (#2439).
* Fixed an issue occurring while resolving ReLinker in apps using a library based on Realm (#2415).

## 0.88.0 (2016-03-10)

* Updated Realm Core to 0.97.0.

### Breaking changes

* Realm has now to be installed as a Gradle plugin.
* DynamicRealm.executeTransaction() now directly throws any RuntimeException instead of wrapping it in a RealmException (#1682).
* DynamicRealm.executeTransaction() now throws IllegalArgumentException instead of silently accepting a null Transaction object.
* String setters now throw IllegalArgumentException instead of RealmError for invalid surrogates.
* DynamicRealm.distinct()/distinctAsync() and Realm.distinct()/distinctAsync() now throw IllegalArgumentException instead of UnsupportedOperationException for invalid type or unindexed field.
* All thread local change listeners are now delayed until the next Looper event instead of being triggered when committing.
* Removed RealmConfiguration.getSchemaMediator() from public API which was deprecated in 0.86.0. Please use RealmConfiguration.getRealmObjectClasses() to obtain the set of model classes (#1797).
* Realm.migrateRealm() throws a FileNotFoundException if the Realm file doesn't exist.
* It is now required to unsubscribe from all Realm RxJava observables in order to fully close the Realm (#2357).

### Deprecated

* Realm.getInstance(Context). Use Realm.getInstance(RealmConfiguration) or Realm.getDefaultInstance() instead.
* Realm.getTable(Class) which was public because of the old migration API. Use Realm.getSchema() or DynamicRealm.getSchema() instead.
* Realm.executeTransaction(Transaction, Callback) and replaced it with Realm.executeTransactionAsync(Transaction), Realm.executeTransactionAsync(Transaction, OnSuccess), Realm.executeTransactionAsync(Transaction, OnError) and Realm.executeTransactionAsync(Transaction, OnSuccess, OnError).

### Enhancements

* Support for custom methods, custom logic in accessors, custom accessor names, interface implementation and public fields in Realm objects (#909).
* Support to project Lombok (#502).
* RealmQuery.isNotEmpty() (#2025).
* Realm.deleteAll() and RealmList.deleteAllFromRealm() (#1560).
* RealmQuery.distinct() and RealmResults.distinct() (#1568).
* RealmQuery.distinctAsync() and RealmResults.distinctAsync() (#2118).
* Improved .so loading by using [ReLinker](https://github.com/KeepSafe/ReLinker).
* Improved performance of RealmList#contains() (#897).
* distinct(...) for Realm, DynamicRealm, RealmQuery, and RealmResults can take multiple parameters (#2284).
* "realm" and "row" can be used as field name in model classes (#2255).
* RealmResults.size() now returns Integer.MAX_VALUE when actual size is greater than Integer.MAX_VALUE (#2129).
* Removed allowBackup from AndroidManifest (#2307).

### Bug fixes

* Error occurring during test and (#2025).
* Error occurring during test and connectedCheck of unit test example (#1934).
* Bug in jsonExample (#2092).
* Multiple calls of RealmResults.distinct() causes to return wrong results (#2198).
* Calling DynamicRealmObject.setList() with RealmList<DynamicRealmObject> (#2368).
* RealmChangeListeners did not triggering correctly if findFirstAsync() didn't find any object. findFirstAsync() Observables now also correctly call onNext when the query completes in that case (#2200).
* Setting a null value to trigger RealmChangeListener (#2366).
* Preventing throwing BadVersionException (#2391).

### Credits

* Thanks to Bill Best (@wmbest2) for snapshot testing.
* Thanks to Graham Smith (@grahamsmith) for a detailed bug report (#2200).

## 0.87.5 (2016-01-29)
* Updated Realm Core to 0.96.2.
  - IllegalStateException won't be thrown anymore in RealmResults.where() if the RealmList which the RealmResults is created on has been deleted. Instead, the RealmResults will be treated as empty forever.
  - Fixed a bug causing a bad version exception, when using findFirstAsync (#2115).

## 0.87.4 (2016-01-28)
* Updated Realm Core to 0.96.0.
  - Fixed bug causing BadVersionException or crashing core when running async queries.

## 0.87.3 (2016-01-25)
* IllegalArgumentException is now properly thrown when calling Realm.copyFromRealm() with a DynamicRealmObject (#2058).
* Fixed a message in IllegalArgumentException thrown by the accessors of DynamicRealmObject (#2141).
* Fixed RealmList not returning DynamicRealmObjects of the correct underlying type (#2143).
* Fixed potential crash when rolling back removal of classes that reference each other (#1829).
* Updated Realm Core to 0.95.8.
  - Fixed a bug where undetected deleted object might lead to seg. fault (#1945).
  - Better performance when deleting objects (#2015).

## 0.87.2 (2016-01-08)
* Removed explicit GC call when committing a transaction (#1925).
* Fixed a bug when RealmObjectSchema.addField() was called with the PRIMARY_KEY modifier, the field was not set as a required field (#2001).
* Fixed a bug which could throw a ConcurrentModificationException in RealmObject's or RealmResults' change listener (#1970).
* Fixed RealmList.set() so it now correctly returns the old element instead of the new (#2044).
* Fixed the deployment of source and javadoc jars (#1971).

## 0.87.1 (2015-12-23)
* Upgraded to NDK R10e. Using gcc 4.9 for all architectures.
* Updated Realm Core to 0.95.6
  - Fixed a bug where an async query can be copied incomplete in rare cases (#1717).
* Fixed potential memory leak when using async query.
* Added a check to prevent removing a RealmChangeListener from a non-Looper thread (#1962). (Thank you @hohnamkung)

## 0.87.0 (2015-12-17)
* Added Realm.asObservable(), RealmResults.asObservable(), RealmObject.asObservable(), DynamicRealm.asObservable() and DynamicRealmObject.asObservable().
* Added RealmConfiguration.Builder.rxFactory() and RxObservableFactory for custom RxJava observable factory classes.
* Added Realm.copyFromRealm() for creating detached copies of Realm objects (#931).
* Added RealmObjectSchema.getFieldType() (#1883).
* Added unitTestExample to showcase unit and instrumentation tests. Examples include jUnit3, jUnit4, Espresso, Robolectric, and MPowermock usage with Realm (#1440).
* Added support for ISO8601 based dates for JSON import. If JSON dates are invalid a RealmException will be thrown (#1213).
* Added APK splits to gridViewExample (#1834).

## 0.86.1 (2015-12-11)
* Improved the performance of removing objects (RealmResults.clear() and RealmResults.remove()).
* Updated Realm Core to 0.95.5.
* Updated ProGuard configuration (#1904).
* Fixed a bug where RealmQuery.findFirst() returned a wrong result if the RealmQuery had been created from a RealmResults.where() (#1905).
* Fixed a bug causing DynamicRealmObject.getObject()/setObject() to use the wrong class (#1912).
* Fixed a bug which could cause a crash when closing Realm instances in change listeners (#1900).
* Fixed a crash occurring during update of multiple async queries (#1895).
* Fixed listeners not triggered for RealmObject & RealmResults created using copy or create methods (#1884).
* Fixed RealmChangeListener never called inside RealmResults (#1894).
* Fixed crash when calling clear on a RealmList (#1886).

## 0.86.0 (2015-12-03)
* BREAKING CHANGE: The Migration API has been replaced with a new API.
* BREAKING CHANGE: RealmResults.SORT_ORDER_ASCENDING and RealmResults.SORT_ORDER_DESCENDING constants have been replaced by Sort.ASCENDING and Sort.DESCENDING enums.
* BREAKING CHANGE: RealmQuery.CASE_SENSITIVE and RealmQuery.CASE_INSENSITIVE constants have been replaced by Case.SENSITIVE and Case.INSENSITIVE enums.
* BREAKING CHANGE: Realm.addChangeListener, RealmObject.addChangeListener and RealmResults.addChangeListener hold a strong reference to the listener, you should unregister the listener to avoid memory leaks.
* BREAKING CHANGE: Removed deprecated methods RealmQuery.minimum{Int,Float,Double}, RealmQuery.maximum{Int,Float,Double}, RealmQuery.sum{Int,Float,Double} and RealmQuery.average{Int,Float,Double}. Use RealmQuery.min(), RealmQuery.max(), RealmQuery.sum() and RealmQuery.average() instead.
* BREAKING CHANGE: Removed RealmConfiguration.getSchemaMediator() which is public by mistake. And RealmConfiguration.getRealmObjectClasses() is added as an alternative in order to obtain the set of model classes (#1797).
* BREAKING CHANGE: Realm.addChangeListener, RealmObject.addChangeListener and RealmResults.addChangeListener will throw an IllegalStateException when invoked on a non-Looper thread. This is to prevent registering listeners that will not be invoked.
* BREAKING CHANGE: trying to access a property on an unloaded RealmObject obtained asynchronously will throw an IllegalStateException
* Added new Dynamic API using DynamicRealm and DynamicRealmObject.
* Added Realm.getSchema() and DynamicRealm.getSchema().
* Realm.createOrUpdateObjectFromJson() now works correctly if the RealmObject class contains a primary key (#1777).
* Realm.compactRealm() doesn't throw an exception if the Realm file is opened. It just returns false instead.
* Updated Realm Core to 0.95.3.
  - Fixed a bug where RealmQuery.average(String) returned a wrong value for a nullable Long/Integer/Short/Byte field (#1803).
  - Fixed a bug where RealmQuery.average(String) wrongly counted the null value for average calculation (#1854).

## 0.85.1 (2015-11-23)
* Fixed a bug which could corrupt primary key information when updating from a Realm version <= 0.84.1 (#1775).

## 0.85.0 (2016-11-19)
* BREAKING CHANGE: Removed RealmEncryptionNotSupportedException since the encryption implementation changed in Realm's underlying storage engine. Encryption is now supported on all devices.
* BREAKING CHANGE: Realm.executeTransaction() now directly throws any RuntimeException instead of wrapping it in a RealmException (#1682).
* BREAKING CHANGE: RealmQuery.isNull() and RealmQuery.isNotNull() now throw IllegalArgumentException instead of RealmError if the fieldname is a linked field and the last element is a link (#1693).
* Added Realm.isEmpty().
* Setters in managed object for RealmObject and RealmList now throw IllegalArgumentException if the value contains an invalid (unmanaged, removed, closed, from different Realm) object (#1749).
* Attempting to refresh a Realm while a transaction is in process will now throw an IllegalStateException (#1712).
* The Realm AAR now also contains the ProGuard configuration (#1767). (Thank you @skyisle)
* Updated Realm Core to 0.95.
  - Removed reliance on POSIX signals when using encryption.

## 0.84.2
* Fixed a bug making it impossible to convert a field to become required during a migration (#1695).
* Fixed a bug making it impossible to read Realms created using primary keys and created by iOS (#1703).
* Fixed some memory leaks when an Exception is thrown (#1730).
* Fixed a memory leak when using relationships (#1285).
* Fixed a bug causing cached column indices to be cleared too soon (#1732).

## 0.84.1 (2015-10-28)
* Updated Realm Core to 0.94.4.
  - Fixed a bug that could cause a crash when running the same query multiple times.
* Updated ProGuard configuration. See [documentation](https://realm.io/docs/java/latest/#proguard) for more details.
* Updated Kotlin example to use 1.0.0-beta.
* Fixed warnings reported by "lint -Xlint:all" (#1644).
* Fixed a bug where simultaneous opening and closing a Realm from different threads might result in a NullPointerException (#1646).
* Fixed a bug which made it possible to externally modify the encryption key in a RealmConfiguration (#1678).

## 0.84.0 (2015-10-22)
* Added support for async queries and transactions.
* Added support for parsing JSON Dates with timezone information. (Thank you @LateralKevin)
* Added RealmQuery.isEmpty().
* Added Realm.isClosed() method.
* Added Realm.distinct() method.
* Added RealmQuery.isValid(), RealmResults.isValid() and RealmList.isValid(). Each method checks whether the instance is still valid to use or not(for example, the Realm has been closed or any parent object has been removed).
* Added Realm.isInTransaction() method.
* Updated Realm Core to version 0.94.3.
  - Fallback for mremap() now work correctly on BlackBerry devices.
* Following methods in managed RealmList now throw IllegalStateException instead of native crash when RealmList.isValid() returns false: add(int,RealmObject), add(RealmObject)
* Following methods in managed RealmList now throw IllegalStateException instead of ArrayIndexOutOfBoundsException when RealmList.isValid() returns false: set(int,RealmObject), move(int,int), remove(int), get(int)
* Following methods in managed RealmList now throw IllegalStateException instead of returning 0/null when RealmList.isValid() returns false: clear(), removeAll(Collection), remove(RealmObject), first(), last(), size(), where()
* RealmPrimaryKeyConstraintException is now thrown instead of RealmException if two objects with same primary key are inserted.
* IllegalStateException is now thrown when calling Realm's clear(), RealmResults's remove(), removeLast(), clear() or RealmObject's removeFromRealm() from an incorrect thread.
* Fixed a bug affecting RealmConfiguration.equals().
* Fixed a bug in RealmQuery.isNotNull() which produced wrong results for binary data.
* Fixed a bug in RealmQuery.isNull() and RealmQuery.isNotNull() which validated the query prematurely.
* Fixed a bug where closed Realms were trying to refresh themselves resulting in a NullPointerException.
* Fixed a bug that made it possible to migrate open Realms, which could cause undefined behavior when querying, reading or writing data.
* Fixed a bug causing column indices to be wrong for some edge cases. See #1611 for details.

## 0.83.1 (2015-10-15)
* Updated Realm Core to version 0.94.1.
  - Fixed a bug when using Realm.compactRealm() which could make it impossible to open the Realm file again.
  - Fixed a bug, so isNull link queries now always return true if any part is null.

## 0.83 (2015-10-08)
* BREAKING CHANGE: Database file format update. The Realm file created by this version cannot be used by previous versions of Realm.
* BREAKING CHANGE: Removed deprecated methods and constructors from the Realm class.
* BREAKING CHANGE: Introduced boxed types Boolean, Byte, Short, Integer, Long, Float and Double. Added null support. Introduced annotation @Required to indicate a field is not nullable. String, Date and byte[] became nullable by default which means a RealmMigrationNeededException will be thrown if an previous version of a Realm file is opened.
* Deprecated methods: RealmQuery.minimum{Int,Float,Double}, RealmQuery.maximum{Int,Float,Double}. Use RealmQuery.min() and RealmQuery.max() instead.
* Added support for x86_64.
* Fixed an issue where opening the same Realm file on two Looper threads could potentially lead to an IllegalStateException being thrown.
* Fixed an issue preventing the call of listeners on refresh().
* Opening a Realm file from one thread will no longer be blocked by a transaction from another thread.
* Range restrictions of Date fields have been removed. Date fields now accepts any value. Milliseconds are still removed.

## 0.82.2 (2015-09-04)
* Fixed a bug which might cause failure when loading the native library.
* Fixed a bug which might trigger a timeout in Context.finalize().
* Fixed a bug which might cause RealmObject.isValid() to throw an exception if the object is deleted.
* Updated Realm core to version 0.89.9
  - Fixed a potential stack overflow issue which might cause a crash when encryption was used.
  - Embedded crypto functions into Realm dynamic lib to avoid random issues on some devices.
  - Throw RealmEncryptionNotSupportedException if the device doesn't support Realm encryption. At least one device type (HTC One X) contains system bugs that prevents Realm's encryption from functioning properly. This is now detected, and an exception is thrown when trying to open/create an encrypted Realm file. It's up to the application to catch this and decide if it's OK to proceed without encryption instead.

## 0.82.1 (2015-08-06)
* Fixed a bug where using the wrong encryption key first caused the right key to be seen as invalid.
* Fixed a bug where String fields were ignored when updating objects from JSON with null values.
* Fixed a bug when calling System.exit(0), the process might hang.

## 0.82 (2015-07-28)
* BREAKING CHANGE: Fields with annotation @PrimaryKey are indexed automatically now. Older schemas require a migration.
* RealmConfiguration.setModules() now accept ignore null values which Realm.getDefaultModule() might return.
* Trying to access a deleted Realm object throw throws a proper IllegalStateException.
* Added in-memory Realm support.
* Closing realm on another thread different from where it was created now throws an exception.
* Realm will now throw a RealmError when Realm's underlying storage engine encounters an unrecoverable error.
* @Index annotation can also be applied to byte/short/int/long/boolean/Date now.
* Fixed a bug where RealmQuery objects are prematurely garbage collected.
* Removed RealmQuery.between() for link queries.

## 0.81.1 (2015-06-22)
* Fixed memory leak causing Realm to never release Realm objects.

## 0.81 (2015-06-19)
* Introduced RealmModules for working with custom schemas in libraries and apps.
* Introduced Realm.getDefaultInstance(), Realm.setDefaultInstance(RealmConfiguration) and Realm.getInstance(RealmConfiguration).
* Deprecated most constructors. They have been been replaced by Realm.getInstance(RealmConfiguration) and Realm.getDefaultInstance().
* Deprecated Realm.migrateRealmAtPath(). It has been replaced by Realm.migrateRealm(RealmConfiguration).
* Deprecated Realm.deleteFile(). It has been replaced by Realm.deleteRealm(RealmConfiguration).
* Deprecated Realm.compactFile(). It has been replaced by Realm.compactRealm(RealmConfiguration).
* RealmList.add(), RealmList.addAt() and RealmList.set() now copy unmanaged objects transparently into Realm.
* Realm now works with Kotlin (M12+). (Thank you @cypressious)
* Fixed a performance regression introduced in 0.80.3 occurring during the validation of the Realm schema.
* Added a check to give a better error message when null is used as value for a primary key.
* Fixed unchecked cast warnings when building with Realm.
* Cleaned up examples (remove old test project).
* Added checking for missing generic type in RealmList fields in annotation processor.

## 0.80.3 (2015-05-22)
* Calling Realm.copyToRealmOrUpdate() with an object with a null primary key now throws a proper exception.
* Fixed a bug making it impossible to open Realms created by Realm-Cocoa if a model had a primary key defined.
* Trying to using Realm.copyToRealmOrUpdate() with an object with a null primary key now throws a proper exception.
* RealmChangedListener now also gets called on the same thread that did the commit.
* Fixed bug where Realm.createOrUpdateWithJson() reset Date and Binary data to default values if not found in the JSON output.
* Fixed a memory leak when using RealmBaseAdapter.
* RealmBaseAdapter now allow RealmResults to be null. (Thanks @zaki50)
* Fixed a bug where a change to a model class (`RealmList<A>` to `RealmList<B>`) would not throw a RealmMigrationNeededException.
* Fixed a bug where setting multiple RealmLists didn't remove the previously added objects.
* Solved ConcurrentModificationException thrown when addChangeListener/removeChangeListener got called in the onChange. (Thanks @beeender)
* Fixed duplicated listeners in the same realm instance. Trying to add duplicated listeners is ignored now. (Thanks @beeender)

## 0.80.2 (2015-05-04)
* Trying to use Realm.copyToRealmOrUpdate() with an object with a null primary key now throws a proper exception.
* RealmMigrationNeedException can now return the path to the Realm that needs to be migrated.
* Fixed bug where creating a Realm instance with a hashcode collision no longer returned the wrong Realm instance.
* Updated Realm Core to version 0.89.2
  - fixed bug causing a crash when opening an encrypted Realm file on ARM64 devices.

## 0.80.1 (2015-04-16)
* Realm.createOrUpdateWithJson() no longer resets fields to their default value if they are not found in the JSON input.
* Realm.compactRealmFile() now uses Realm Core's compact() method which is more failure resilient.
* Realm.copyToRealm() now correctly handles referenced child objects that are already in the Realm.
* The ARM64 binary is now properly a part of the Eclipse distribution package.
* A RealmMigrationExceptionNeeded is now properly thrown if @Index and @PrimaryKey are not set correctly during a migration.
* Fixed bug causing Realms to be cached even though they failed to open correctly.
* Added Realm.deleteRealmFile(File) method.
* Fixed bug causing queries to fail if multiple Realms has different field ordering.
* Fixed bug when using Realm.copyToRealm() with a primary key could crash if default value was already used in the Realm.
* Updated Realm Core to version 0.89.0
  - Improved performance for sorting RealmResults.
  - Improved performance for refreshing a Realm after inserting or modifying strings or binary data.
  - Fixed bug causing incorrect result when querying indexed fields.
  - Fixed bug causing corruption of string index when deleting an object where there are duplicate values for the indexed field.
  - Fixed bug causing a crash after compacting the Realm file.
* Added RealmQuery.isNull() and RealmQuery.isNotNull() for querying relationships.
* Fixed a potential NPE in the RealmList constructor.

## 0.80 (2015-03-11)
* Queries on relationships can be case sensitive.
* Fixed bug when importing JSONObjects containing NULL values.
* Fixed crash when trying to remove last element of a RealmList.
* Fixed bug crashing annotation processor when using "name" in model classes for RealmObject references
* Fixed problem occurring when opening an encrypted Realm with two different instances of the same key.
* Version checker no longer reports that updates are available when latest version is used.
* Added support for static fields in RealmObjects.
* Realm.writeEncryptedCopyTo() has been reenabled.

## 0.79.1 (2015-02-20)
* copyToRealm() no longer crashes on cyclic data structures.
* Fixed potential crash when using copyToRealmOrUpdate with an object graph containing a mix of elements with and without primary keys.

## 0.79 (2015-02-16)
* Added support for ARM64.
* Added RealmQuery.not() to negate a query condition.
* Added copyToRealmOrUpdate() and createOrUpdateFromJson() methods, that works for models with primary keys.
* Made the native libraries much smaller. Arm went from 1.8MB to 800KB.
* Better error reporting when trying to create or open a Realm file fails.
* Improved error reporting in case of missing accessors in model classes.
* Re-enabled RealmResults.remove(index) and RealmResults.removeLast().
* Primary keys are now supported through the @PrimaryKey annotation.
* Fixed error when instantiating a Realm with the wrong key.
* Throw an exception if deleteRealmFile() is called when there is an open instance of the Realm.
* Made migrations and compression methods synchronised.
* Removed methods deprecated in 0.76. Now Realm.allObjectsSorted() and RealmQuery.findAllSorted() need to be used instead.
* Reimplemented Realm.allObjectSorted() for better performance.

## 0.78 (2015-01-22)
* Added proper support for encryption. Encryption support is now included by default. Keys are now 64 bytes long.
* Added support to write an encrypted copy of a Realm.
* Realm no longer incorrectly warns that an instance has been closed too many times.
* Realm now shows a log warning if an instance is being finalized without being closed.
* Fixed bug causing Realms to be cached during a RealmMigration resulting in invalid realms being returned from Realm.getInstance().
* Updated core to 0.88.

## 0.77 (2015-01-16)
* Added Realm.allObjectsSorted() and RealmQuery.findAllSorted() and extending RealmResults.sort() for multi-field sorting.
* Added more logging capabilities at the JNI level.
* Added proper encryption support. NOTE: The key has been increased from 32 bytes to 64 bytes (see example).
* Added support for unmanaged objects and custom constructors.
* Added more precise imports in proxy classes to avoid ambiguous references.
* Added support for executing a transaction with a closure using Realm.executeTransaction().
* Added RealmObject.isValid() to test if an object is still accessible.
* RealmResults.sort() now has better error reporting.
* Fixed bug when doing queries on the elements of a RealmList, ie. like Realm.where(Foo.class).getBars().where().equalTo("name").
* Fixed bug causing refresh() to be called on background threads with closed Realms.
* Fixed bug where calling Realm.close() too many times could result in Realm not getting closed at all. This now triggers a log warning.
* Throw NoSuchMethodError when RealmResults.indexOf() is called, since it's not implemented yet.
* Improved handling of empty model classes in the annotation processor
* Removed deprecated static constructors.
* Introduced new static constructors based on File instead of Context, allowing to save Realm files in custom locations.
* RealmList.remove() now properly returns the removed object.
* Calling realm.close() no longer prevent updates to other open realm instances on the same thread.

## 0.76.0 (2014-12-19)
* RealmObjects can now be imported using JSON.
* Gradle wrapper updated to support Android Studio 1.0.
* Fixed bug in RealmObject.equals() so it now correctly compares two objects from the same Realm.
* Fixed bug in Realm crashing for receiving notifications after close().
* Realm class is now marked as final.
* Replaced concurrency example with a better thread example.
* Allowed to add/remove RealmChangeListeners in RealmChangeListeners.
* Upgraded to core 0.87.0 (encryption support, API changes).
* Close the Realm instance after migrations.
* Added a check to deny the writing of objects outside of a transaction.

## 0.75.1 (2014-12-03)
* Changed sort to be an in-place method.
* Renamed SORT_ORDER_DECENDING to SORT_ORDER_DESCENDING.
* Added sorting functionality to allObjects() and findAll().
* Fixed bug when querying a date column with equalTo(), it would act as lessThan()

## 0.75.0 (2014-11-28)
* Realm now implements Closeable, allowing better cleanup of native resources.
* Added writeCopyTo() and compactRealmFile() to write and compact a Realm to a new file.
* RealmObject.toString(), equals() and hashCode() now support models with cyclic references.
* RealmResults.iterator() and listIterator() now correctly iterates the results when using remove().
* Bug fixed in Exception text when field names was not matching the database.
* Bug fixed so Realm no longer throws an Exception when removing the last object.
* Bug fixed in RealmResults which prevented sub-querying.
* The Date type does not support millisecond resolution, and dates before 1901-12-13 and dates after 2038-01-19 are not supported on 32 bit systems.
* Fixed bug so Realm no longer throws an Exception when removing the last object.
* Fixed bug in RealmResults which prevented sub-querying.

## 0.74.0 (2014-11-19)
* Added support for more field/accessors naming conventions.
* Added case sensitive versions of string comparison operators equalTo and notEqualTo.
* Added where() to RealmList to initiate queries.
* Added verification of fields names in queries with links.
* Added exception for queries with invalid field name.
* Allow static methods in model classes.
* An exception will now be thrown if you try to move Realm, RealmResults or RealmObject between threads.
* Fixed a bug in the calculation of the maximum of date field in a RealmResults.
* Updated core to 0.86.0, fixing a bug in cancelling an empty transaction, and major query speedups with floats/doubles.
* Consistent handling of UTF-8 strings.
* removeFromRealm() now calls moveLastOver() which is faster and more reliable when deleting multiple objects.

## 0.73.1 (2014-11-05)
* Fixed a bug that would send infinite notifications in some instances.

## 0.73.0 (2014-11-04)
* Fixed a bug not allowing queries with more than 1024 conditions.
* Rewritten the notification system. The API did not change but it's now much more reliable.
* Added support for switching auto-refresh on and off (Realm.setAutoRefresh).
* Added RealmBaseAdapter and an example using it.
* Added deleteFromRealm() method to RealmObject.

## 0.72.0 (2014-10-27)
* Extended sorting support to more types: boolean, byte, short, int, long, float, double, Date, and String fields are now supported.
* Better support for Java 7 and 8 in the annotations processor.
* Better support for the Eclipse annotations processor.
* Added Eclipse support to the distribution folder.
* Added Realm.cancelTransaction() to cancel/abort/rollback a transaction.
* Added support for link queries in the form realm.where(Owner.class).equalTo("cat.age", 12).findAll().
* Faster implementation of RealmQuery.findFirst().
* Upgraded core to 0.85.1 (deep copying of strings in queries; preparation for link queries).

## 0.71.0 (2014-10-07)
* Simplified the release artifact to a single Jar file.
* Added support for Eclipse.
* Added support for deploying to Maven.
* Throw exception if nested transactions are used (it's not allowed).
* Javadoc updated.
* Fixed [bug in RealmResults](https://github.com/realm/realm-java/issues/453).
* New annotation @Index to add search index to a field (currently only supporting String fields).
* Made the annotations processor more verbose and strict.
* Added RealmQuery.count() method.
* Added a new example about concurrency.
* Upgraded to core 0.84.0.

## 0.70.1 (2014-09-30)
* Enabled unit testing for the realm project.
* Fixed handling of camel-cased field names.

## 0.70.0 (2014-09-29)
* This is the first public beta release.<|MERGE_RESOLUTION|>--- conflicted
+++ resolved
@@ -1,34 +1,16 @@
-<<<<<<< HEAD
-## 3.5.0 (YYYY-MM-DD)
-
-### Breaking Changes
-
-* An `IllegalStateException` will be thrown if the given `RealmModule` doesn't include all required model classes (#3398).
-* Removed `io.realm.internal.OutOfMemoryError`. `java.lang.OutOfMemoryError` will be thrown instead.
+## 3.6.0 (YYYY-MM-DD)
+
+### Enhancements
+
+* Added more detailed exception message for `RealmMigrationNeeded`.
 * Bumping schema version only without any actual schema changes will just succeed even when the migration block is not supplied. It threw an `RealmMigrationNeededException` before in the same case.
 
-### Deprecated
-
-### Enhancements
-
-* Added `RealmConfiguration.Builder.compactOnLaunch()` to compact the file on launch (#3739).
-* Added more detailed exception message for `RealmMigrationNeeded`.
-
-=======
-## 3.6.0 (YYYY-MM-DD)
-
-### Enhancements
-
->>>>>>> ce3eb15e
-### Bug Fixes
-
-### Internal
-
-<<<<<<< HEAD
-* Use Object Store to do table initialization.
+### Bug Fixes
+
+### Internal
+
 * Use Object Store to handle migration.
-=======
->>>>>>> ce3eb15e
+
 
 ## 3.5.1 (YYYY-MM-DD)
 
