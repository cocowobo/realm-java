--- conflicted
+++ resolved
@@ -5,11 +5,8 @@
     and dates after 2038-01-19 are not supported on 32 bit systems
   * Fixed bug so Realm no longer throws an Exception when removing the last object
   * Bug fixed in RealmResults which prevented subquerying
-<<<<<<< HEAD
   * RealmObject.toString(), equals() and hashCode() now support models with cyclic references.
-=======
   * RealmResults.iterator() and listIterator() now correctly iterates the results when using remove().
->>>>>>> 4222953e
 
 0.74.0 (19 Nov 2014)
   * Added support for more field/accessors naming conventions
