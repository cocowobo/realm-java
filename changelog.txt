0.72.0 (??)
  * Extending sorting to more types: boolean, short, int, long, float, double, Date,
    and String fields are now supported
  * Extending sorting to more types: boolean, short, int, long, float, double, Date, and String fields are now supported
  * Better support for Java 7 and 8 in the annotations processor
  * Better support for the Eclipse annotations processor
  * Add Eclipse dupport to the distribution file
<<<<<<< HEAD
  * Add Realm.cancelTransaction() to cancel/abort/rollback a write transaction 
=======
  * Faster implementation of RealmQuery.findFirst()
  * Upgrading to core 0.85.1 (deep copying of string in queries; preparation for link queries)
  * Link queries are supported in the form realm.where(Owner.class).equalTo(cat.age, 12).findAll(). Currenly, only
    boolean, long, float, double, Date, and String fields are supported. The string matching does not support case
    insensitive matches and predicates contains, beginsWith, and endsWith
>>>>>>> 2506eeca

0.71.0 (07 Oct 2014)
  * Simplified the release artifact to a single Jar file
  * Added support for Eclipse
  * Added support for deploying to Maven
  * Throw exception if nested write transactions are used (it's not allowed)
  * Javadoc updated
  * Fixed bug in RealmResults: https://github.com/realm/realm-java/issues/453
  * New annotation @Index to add search index to a field (currently only supporting String fields)
  * Made the annotations processor more verbose and strict
  * Adding RealmQuery.count() method
  * Added a new example about concurrency
  * Upgrading to core 0.84.0

0.70.1 (30 Sep 2014)
  * Enable unit testing for the realm project
  * Fixed handling of camel-cased field names

0.70.0 (29 Sep 2014)
  * This is the first public beta release<|MERGE_RESOLUTION|>--- conflicted
+++ resolved
@@ -5,15 +5,12 @@
   * Better support for Java 7 and 8 in the annotations processor
   * Better support for the Eclipse annotations processor
   * Add Eclipse dupport to the distribution file
-<<<<<<< HEAD
   * Add Realm.cancelTransaction() to cancel/abort/rollback a write transaction 
-=======
   * Faster implementation of RealmQuery.findFirst()
   * Upgrading to core 0.85.1 (deep copying of string in queries; preparation for link queries)
   * Link queries are supported in the form realm.where(Owner.class).equalTo(cat.age, 12).findAll(). Currenly, only
     boolean, long, float, double, Date, and String fields are supported. The string matching does not support case
     insensitive matches and predicates contains, beginsWith, and endsWith
->>>>>>> 2506eeca
 
 0.71.0 (07 Oct 2014)
   * Simplified the release artifact to a single Jar file
